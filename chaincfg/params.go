--- conflicted
+++ resolved
@@ -232,15 +232,11 @@
 	Name:        "mainnet",
 	Net:         wire.MainNet,
 	DefaultPort: "8333",
-	DNSSeeds:    []DNSSeed{
+	DNSSeeds: []DNSSeed{
 		//{"192.168.1.136", true},
 		//{"192.168.1.206", true},
-		//{"192.168.10.203", true},
-<<<<<<< HEAD
+		{"192.168.10.203", true},
 		//{"192.168.10.153", true},
-=======
-		{"192.168.10.153", true},
->>>>>>> c5dd0ef4
 
 		//{"seed.bitcoin.sipa.be", true},
 		//{"dnsseed.bluematt.me", true},
