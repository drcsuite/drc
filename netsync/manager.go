--- conflicted
+++ resolved
@@ -1356,8 +1356,7 @@
 				msg.reply <- peerID
 
 			case processBlockMsg:
-				_, isOrphan, err := sm.chain.ProcessBlock(
-					msg.block, msg.flags)
+				_, isOrphan, err := sm.chain.ProcessBlock(msg.block, msg.flags)
 				if err != nil {
 					msg.reply <- processBlockResponse{
 						isOrphan: false,
@@ -1370,13 +1369,9 @@
 					err:      nil,
 				}
 			case sendBlockMsg:
-<<<<<<< HEAD
 				sm.peerNotifier.SendBlock(msg.block.MsgCandidate())
-=======
-				sm.peerNotifier.SendBlock(msg.block.MsgBlock())
 			case sendSignMsg:
 				sm.peerNotifier.SendSign(msg.msgSign)
->>>>>>> cb311712
 			case isCurrentMsg:
 				msg.reply <- sm.current()
 
