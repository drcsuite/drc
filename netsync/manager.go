--- conflicted
+++ resolved
@@ -1569,16 +1569,13 @@
 	// Handles write blocks and polls for the current round
 	//sm.voteProcess()
 	// 通知开始新一轮挖块
-<<<<<<< HEAD
-	vote.Work = false
-=======
 	// 必须把bestlastcandidate同步过来，如果同步结束BestLastCandidate依然为空，则按照创世块发块
 	genesis := chaincfg.MainNetParams.GenesisBlock
 	if sm.chain.BestLastCandidate() == nil {
 		sm.chain.SetBestCandidate(*chaincfg.MainNetParams.GenesisHash, 0, genesis.Header, 1)
 	}
-	vote.Work = true
->>>>>>> 80660623
+
+	vote.Work = false
 
 	// 10秒处理一波投票结果
 	// Process one wave of voting results 10 second
