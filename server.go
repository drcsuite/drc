// Copyright (c) 2013-2017 The btcsuite developers
// Copyright (c) 2015-2018 The Decred developers
// Use of this source code is governed by an ISC
// license that can be found in the LICENSE file.

package main

import (
	"bytes"
	"crypto/rand"
	"crypto/tls"
	"encoding/binary"
	"errors"
	"fmt"
	"math"
	"net"
	"runtime"
	"strconv"
	"strings"
	"sync"
	"sync/atomic"
	"time"

	"github.com/drcsuite/drc/addrmgr"
	"github.com/drcsuite/drc/blockchain"
	"github.com/drcsuite/drc/blockchain/indexers"
	"github.com/drcsuite/drc/chaincfg"
	"github.com/drcsuite/drc/chaincfg/chainhash"
	"github.com/drcsuite/drc/connmgr"
	"github.com/drcsuite/drc/database"
	"github.com/drcsuite/drc/drcutil"
	"github.com/drcsuite/drc/drcutil/bloom"
	"github.com/drcsuite/drc/mempool"
	"github.com/drcsuite/drc/mining"
	"github.com/drcsuite/drc/mining/cpuminer"
	"github.com/drcsuite/drc/netsync"
	"github.com/drcsuite/drc/peer"
	"github.com/drcsuite/drc/txscript"
	"github.com/drcsuite/drc/wire"
)

const (
	// defaultServices describes the default services that are supported by
	// the server.
	defaultServices = wire.SFNodeNetwork | wire.SFNodeBloom |
		wire.SFNodeWitness | wire.SFNodeCF

	// defaultRequiredServices describes the default services that are
	// required to be supported by outbound peers.
	defaultRequiredServices = wire.SFNodeNetwork

	// defaultTargetOutbound is the default number of outbound peers to target.
<<<<<<< HEAD
	//defaultTargetOutbound = 8
=======
>>>>>>> b06ec2e6
	defaultTargetOutbound = 1

	// connectionRetryInterval is the base amount of time to wait in between
	// retries when connecting to persistent peers.  It is adjusted by the
	// number of retries such that there is a retry backoff.
	connectionRetryInterval = time.Second * 5
)

var (
	// userAgentName is the user agent name and is used to help identify
	// ourselves to other bitcoin peers.
	userAgentName = "btcd"

	// userAgentVersion is the user agent version and is used to help
	// identify ourselves to other bitcoin peers.
	userAgentVersion = fmt.Sprintf("%d.%d.%d", appMajor, appMinor, appPatch)
)

// zeroHash is the zero value hash (all zeros).  It is defined as a convenience.
var zeroHash chainhash.Hash

// onionAddr implements the net.Addr interface and represents a tor address.
type onionAddr struct {
	addr string
}

// String returns the onion address.
//
// This is part of the net.Addr interface.
func (oa *onionAddr) String() string {
	return oa.addr
}

// Network returns "onion".
//
// This is part of the net.Addr interface.
func (oa *onionAddr) Network() string {
	return "onion"
}

// Ensure onionAddr implements the net.Addr interface.
var _ net.Addr = (*onionAddr)(nil)

// simpleAddr implements the net.Addr interface with two struct fields
type simpleAddr struct {
	net, addr string
}

// String returns the address.
//
// This is part of the net.Addr interface.
func (a simpleAddr) String() string {
	return a.addr
}

// 返回网络。
// Network returns the network.
//
// This is part of the net.Addr interface.
func (a simpleAddr) Network() string {
	return a.net
}

// Ensure simpleAddr implements the net.Addr interface.
var _ net.Addr = simpleAddr{}

// broadcastMsg provides the ability to house a bitcoin message to be broadcast
// to all connected peers except specified excluded peers.
type broadcastMsg struct {
	message      wire.Message
	excludePeers []*serverPeer
}

// broadcastInventoryAdd is a type used to declare that the InvVect it contains
// needs to be added to the rebroadcast map
type broadcastInventoryAdd relayMsg

// broadcastInventoryDel is a type used to declare that the InvVect it contains
// needs to be removed from the rebroadcast map
type broadcastInventoryDel *wire.InvVect

// relayMsg packages an inventory vector along with the newly discovered
// inventory so the relay has access to that information.
type relayMsg struct {
	invVect *wire.InvVect
	data    interface{}
}
type sendMsg struct {
	data interface{}
}

type sendSignature struct {
	data interface{}
}

// updatePeerHeightsMsg is a message sent from the blockmanager to the server
// after a new block has been accepted. The purpose of the message is to update
// the heights of peers that were known to announce the block before we
// connected it to the main chain or recognized it as an orphan. With these
// updates, peer heights will be kept up to date, allowing for fresh data when
// selecting sync peer candidacy.
type updatePeerHeightsMsg struct {
	newHash    *chainhash.Hash
	newHeight  int32
	originPeer *peer.Peer
}

// peerState maintains state of inbound, persistent, outbound peers as well
// as banned peers and outbound groups.
type peerState struct {
	inboundPeers    map[int32]*serverPeer
	outboundPeers   map[int32]*serverPeer
	persistentPeers map[int32]*serverPeer
	banned          map[string]time.Time
	outboundGroups  map[string]int
}

// 返回所有已知对等节点的数量
// Count returns the count of all known peers.
func (ps *peerState) Count() int {
	return len(ps.inboundPeers) + len(ps.outboundPeers) +
		len(ps.persistentPeers)
}

// 一个助手函数，它在peerState已知的所有出站对等点上运行闭包。
// forAllOutboundPeers is a helper function that runs closure on all outbound
// peers known to peerState.
func (ps *peerState) forAllOutboundPeers(closure func(sp *serverPeer)) {
	for _, e := range ps.outboundPeers {
		closure(e)
	}
	for _, e := range ps.persistentPeers {
		closure(e)
	}
}

// 一个助手函数，它对peerState已知的所有对等点运行闭包。
// forAllPeers is a helper function that runs closure on all peers known to
// peerState.
func (ps *peerState) forAllPeers(closure func(sp *serverPeer)) {
	for _, e := range ps.inboundPeers {
		closure(e)
	}
	ps.forAllOutboundPeers(closure)
}

// cfHeaderKV is a tuple of a filter header and its associated block hash. The
// struct is used to cache cfcheckpt responses.
type cfHeaderKV struct {
	blockHash    chainhash.Hash
	filterHeader chainhash.Hash
}

// server provides a bitcoin server for handling communications to and from
// bitcoin peers.
type server struct {
	// The following variables must only be used atomically.
	// Putting the uint64s first makes them 64-bit aligned for 32-bit systems.
	bytesReceived uint64 // Total bytes received from all peers since start.
	bytesSent     uint64 // Total bytes sent by all peers since start.
	started       int32
	shutdown      int32
	shutdownSched int32
	startupTime   int64

	chainParams          *chaincfg.Params
	addrManager          *addrmgr.AddrManager
	connManager          *connmgr.ConnManager
	sigCache             *txscript.SigCache
	hashCache            *txscript.HashCache
	rpcServer            *rpcServer
	syncManager          *netsync.SyncManager
	chain                *blockchain.BlockChain
	txMemPool            *mempool.TxPool
	cpuMiner             *cpuminer.CPUMiner
	modifyRebroadcastInv chan interface{}
	newPeers             chan *serverPeer
	donePeers            chan *serverPeer
	banPeers             chan *serverPeer
	query                chan interface{}
	relayInv             chan relayMsg
	sendMsg              chan sendMsg
	sendSignature        chan sendSignature
	broadcast            chan broadcastMsg
	peerHeightsUpdate    chan updatePeerHeightsMsg
	wg                   sync.WaitGroup
	quit                 chan struct{}
	nat                  NAT
	db                   database.DB
	timeSource           blockchain.MedianTimeSource
	services             wire.ServiceFlag

	// The following fields are used for optional indexes.  They will be nil
	// if the associated index is not enabled.  These fields are set during
	// initial creation of the server and never changed afterwards, so they
	// do not need to be protected for concurrent access.
	txIndex   *indexers.TxIndex
	addrIndex *indexers.AddrIndex
	cfIndex   *indexers.CfIndex

	// The fee estimator keeps track of how long transactions are left in
	// the mempool before they are mined into blocks.
	feeEstimator *mempool.FeeEstimator

	// cfCheckptCaches stores a cached slice of filter headers for cfcheckpt
	// messages for each filter type.
	cfCheckptCaches    map[wire.FilterType][]cfHeaderKV
	cfCheckptCachesMtx sync.RWMutex
}

// serverPeer extends the peer to maintain state shared by the server and
// the blockmanager.
type serverPeer struct {
	// The following variables must only be used atomically
	feeFilter int64

	*peer.Peer

	connReq        *connmgr.ConnReq
	server         *server
	persistent     bool
	continueHash   *chainhash.Hash
	relayMtx       sync.Mutex
	disableRelayTx bool
	sentAddrs      bool
	isWhitelisted  bool
	filter         *bloom.Filter
	knownAddresses map[string]struct{}
	banScore       connmgr.DynamicBanScore
	quit           chan struct{}
	// The following chans are used to sync blockmanager and server.
	txProcessed    chan struct{}
	blockProcessed chan struct{}
}

// 返回一个新的serverPeer实例。对等点需要由调用方设置。
// newServerPeer returns a new serverPeer instance. The peer needs to be set by
// the caller.
func newServerPeer(s *server, isPersistent bool) *serverPeer {
	return &serverPeer{
		server:         s,
		persistent:     isPersistent,
		filter:         bloom.LoadFilter(nil),
		knownAddresses: make(map[string]struct{}),
		quit:           make(chan struct{}),
		txProcessed:    make(chan struct{}, 1),
		blockProcessed: make(chan struct{}, 1),
	}
}

// 使用对等包配置所需的格式返回当前最佳块散列和高度。
// newestBlock returns the current best block hash and height using the format
// required by the configuration for the peer package.
func (sp *serverPeer) newestBlock() (*chainhash.Hash, int32, error) {
	best := sp.server.chain.BestSnapshot()
	return &best.Hash, best.Height, nil
}

// addknownaddress将给定的地址添加到对等节点的已知地址集中，以防止发送重复的地址。
// addKnownAddresses adds the given addresses to the set of known addresses to
// the peer to prevent sending duplicate addresses.
func (sp *serverPeer) addKnownAddresses(addresses []*wire.NetAddress) {
	for _, na := range addresses {
		sp.knownAddresses[addrmgr.NetAddressKey(na)] = struct{}{}
	}
}

// 如果给定的地址已为对等方所知，则addressKnown为true。
// addressKnown true if the given address is already known to the peer.
func (sp *serverPeer) addressKnown(na *wire.NetAddress) bool {
	_, exists := sp.knownAddresses[addrmgr.NetAddressKey(na)]
	return exists
}

// setDisableRelayTx toggles relaying of transactions for the given peer.
// It is safe for concurrent access.
func (sp *serverPeer) setDisableRelayTx(disable bool) {
	sp.relayMtx.Lock()
	sp.disableRelayTx = disable
	sp.relayMtx.Unlock()
}

// relayTxDisabled returns whether or not relaying of transactions for the given
// peer is disabled.
// It is safe for concurrent access.
func (sp *serverPeer) relayTxDisabled() bool {
	sp.relayMtx.Lock()
	isDisabled := sp.disableRelayTx
	sp.relayMtx.Unlock()

	return isDisabled
}

// pushAddrMsg sends an addr message to the connected peer using the provided
// addresses.
func (sp *serverPeer) pushAddrMsg(addresses []*wire.NetAddress) {
	// Filter addresses already known to the peer.
	addrs := make([]*wire.NetAddress, 0, len(addresses))
	for _, addr := range addresses {
		if !sp.addressKnown(addr) {
			addrs = append(addrs, addr)
		}
	}
	known, err := sp.PushAddrMsg(addrs)
	if err != nil {
		peerLog.Errorf("Can't push address message to %s: %v", sp.Peer, err)
		sp.Disconnect()
		return
	}
	sp.addKnownAddresses(known)
}

// addBanScore increases the persistent and decaying ban score fields by the
// values passed as parameters. If the resulting score exceeds half of the ban
// threshold, a warning is logged including the reason provided. Further, if
// the score is above the ban threshold, the peer will be banned and
// disconnected.
func (sp *serverPeer) addBanScore(persistent, transient uint32, reason string) {
	// No warning is logged and no score is calculated if banning is disabled.
	if cfg.DisableBanning {
		return
	}
	if sp.isWhitelisted {
		peerLog.Debugf("Misbehaving whitelisted peer %s: %s", sp, reason)
		return
	}

	warnThreshold := cfg.BanThreshold >> 1
	if transient == 0 && persistent == 0 {
		// The score is not being increased, but a warning message is still
		// logged if the score is above the warn threshold.
		score := sp.banScore.Int()
		if score > warnThreshold {
			peerLog.Warnf("Misbehaving peer %s: %s -- ban score is %d, "+
				"it was not increased this time", sp, reason, score)
		}
		return
	}
	score := sp.banScore.Increase(persistent, transient)
	if score > warnThreshold {
		peerLog.Warnf("Misbehaving peer %s: %s -- ban score increased to %d",
			sp, reason, score)
		if score > cfg.BanThreshold {
			peerLog.Warnf("Misbehaving peer %s -- banning and disconnecting",
				sp)
			sp.server.BanPeer(sp)
			sp.Disconnect()
		}
	}
}

// hasServices returns whether or not the provided advertised service flags have
// all of the provided desired service flags set.
func hasServices(advertised, desired wire.ServiceFlag) bool {
	return advertised&desired == desired
}

// OnVersion is invoked when a peer receives a version bitcoin message
// and is used to negotiate the protocol version details as well as kick start
// the communications.
func (sp *serverPeer) OnVersion(_ *peer.Peer, msg *wire.MsgVersion) *wire.MsgReject {
	// Update the address manager with the advertised services for outbound
	// connections in case they have changed.  This is not done for inbound
	// connections to help prevent malicious behavior and is skipped when
	// running on the simulation test network since it is only intended to
	// connect to specified peers and actively avoids advertising and
	// connecting to discovered peers.
	//
	// NOTE: This is done before rejecting peers that are too old to ensure
	// it is updated regardless in the case a new minimum protocol version is
	// enforced and the remote node has not upgraded yet.
	isInbound := sp.Inbound()
	remoteAddr := sp.NA()
	addrManager := sp.server.addrManager
	if !cfg.SimNet && !isInbound {
		addrManager.SetServices(remoteAddr, msg.Services)
	}

	// Ignore peers that have a protcol version that is too old.  The peer
	// negotiation logic will disconnect it after this callback returns.
	if msg.ProtocolVersion < int32(peer.MinAcceptableProtocolVersion) {
		return nil
	}

	// Reject outbound peers that are not full nodes.
	wantServices := wire.SFNodeNetwork
	if !isInbound && !hasServices(msg.Services, wantServices) {
		missingServices := wantServices & ^msg.Services
		srvrLog.Debugf("Rejecting peer %s with services %v due to not "+
			"providing desired services %v", sp.Peer, msg.Services,
			missingServices)
		reason := fmt.Sprintf("required services %#x not offered",
			uint64(missingServices))
		return wire.NewMsgReject(msg.Command(), wire.RejectNonstandard, reason)
	}

	// Update the address manager and request known addresses from the
	// remote peer for outbound connections.  This is skipped when running
	// on the simulation test network since it is only intended to connect
	// to specified peers and actively avoids advertising and connecting to
	// discovered peers.
	if !cfg.SimNet && !isInbound {
		// After soft-fork activation, only make outbound
		// connection to peers if they flag that they're segwit
		// enabled.
		//chain := sp.server.chain
		//segwitActive, err := chain.IsDeploymentActive(chaincfg.DeploymentSegwit)
		//if err != nil {
		//	peerLog.Errorf("Unable to query for segwit soft-fork state: %v",
		//		err)
		//	return nil
		//}

		//if segwitActive && !sp.IsWitnessEnabled() {
		//	peerLog.Infof("Disconnecting non-segwit peer %v, isn't segwit "+
		//		"enabled and we need more segwit enabled peers", sp)
		//	sp.Disconnect()
		//	return nil
		//}

		// Advertise the local address when the server accepts incoming
		// connections and it believes itself to be close to the best known tip.
		if !cfg.DisableListen && sp.server.syncManager.IsCurrent() {
			// Get address that best matches.
			lna := addrManager.GetBestLocalAddress(remoteAddr)
			if addrmgr.IsRoutable(lna) {
				// Filter addresses the peer already knows about.
				addresses := []*wire.NetAddress{lna}
				sp.pushAddrMsg(addresses)
			}
		}

		// Request known addresses if the server address manager needs
		// more and the peer has a protocol version new enough to
		// include a timestamp with addresses.
		hasTimestamp := sp.ProtocolVersion() >= wire.NetAddressTimeVersion
		if addrManager.NeedMoreAddresses() && hasTimestamp {
			sp.QueueMessage(wire.NewMsgGetAddr(), nil)
		}

		// Mark the address as a known good address.
		addrManager.Good(remoteAddr)
	}

	// Add the remote peer time as a sample for creating an offset against
	// the local clock to keep the network time in sync.
	sp.server.timeSource.AddTimeSample(sp.Addr(), msg.Timestamp)

	// 向同步管理器发送信号:这个对等点是一个新的同步候选对象。
	// Signal the sync manager this peer is a new sync candidate.
	sp.server.syncManager.NewPeer(sp.Peer)

	// Choose whether or not to relay transactions before a filter command
	// is received.
	sp.setDisableRelayTx(msg.DisableRelayTx)

	// Add valid peer to the server.
	sp.server.AddPeer(sp)
	return nil
}

// OnMemPool is invoked when a peer receives a mempool bitcoin message.
// It creates and sends an inventory message with the contents of the memory
// pool up to the maximum inventory allowed per message.  When the peer has a
// bloom filter loaded, the contents are filtered accordingly.
func (sp *serverPeer) OnMemPool(_ *peer.Peer, msg *wire.MsgMemPool) {
	// Only allow mempool requests if the server has bloom filtering
	// enabled.
	if sp.server.services&wire.SFNodeBloom != wire.SFNodeBloom {
		peerLog.Debugf("peer %v sent mempool request with bloom "+
			"filtering disabled -- disconnecting", sp)
		sp.Disconnect()
		return
	}

	// A decaying ban score increase is applied to prevent flooding.
	// The ban score accumulates and passes the ban threshold if a burst of
	// mempool messages comes from a peer. The score decays each minute to
	// half of its value.
	sp.addBanScore(0, 33, "mempool")

	// Generate inventory message with the available transactions in the
	// transaction memory pool.  Limit it to the max allowed inventory
	// per message.  The NewMsgInvSizeHint function automatically limits
	// the passed hint to the maximum allowed, so it's safe to pass it
	// without double checking it here.
	txMemPool := sp.server.txMemPool
	txDescs := txMemPool.TxDescs()
	invMsg := wire.NewMsgInvSizeHint(uint(len(txDescs)))

	for _, txDesc := range txDescs {
		// Either add all transactions when there is no bloom filter,
		// or only the transactions that match the filter when there is
		// one.
		if !sp.filter.IsLoaded() || sp.filter.MatchTxAndUpdate(txDesc.Tx) {
			iv := wire.NewInvVect(wire.InvTypeTx, txDesc.Tx.Hash())
			invMsg.AddInvVect(iv)
			if len(invMsg.InvList)+1 > wire.MaxInvPerMsg {
				break
			}
		}
	}

	// Send the inventory message if there is anything to send.
	if len(invMsg.InvList) > 0 {
		sp.QueueMessage(invMsg, nil)
	}
}

// 当对等方接收到tx比特币消息时调用OnTx。它会阻止比特币交易，直到比特币交易完成。
// 解锁块处理程序这不是通过一个线程序列化所有事务的事务不依赖于前一个线性方式像块。
// OnTx is invoked when a peer receives a tx bitcoin message.  It blocks
// until the bitcoin transaction has been fully processed.  Unlock the block
// handler this does not serialize all transactions through a single thread
// transactions don't rely on the previous one in a linear fashion like blocks.
func (sp *serverPeer) OnTx(_ *peer.Peer, msg *wire.MsgTx) {
	if cfg.BlocksOnly {
		peerLog.Tracef("Ignoring tx %v from %v - blocksonly enabled",
			msg.TxHash(), sp)
		return
	}

	//将事务添加到对等方的已知库存中。将原始MsgTx转换为btcutil。它提供了一些方便的方法和东西，如哈希缓存。
	// Add the transaction to the known inventory for the peer.
	// Convert the raw MsgTx to a drcutil.Tx which provides some convenience
	// methods and things such as hash caching.
	tx := drcutil.NewTx(msg)
	iv := wire.NewInvVect(wire.InvTypeTx, tx.Hash())
	sp.AddKnownInventory(iv)

	//将事务排队等待sync manager处理，并故意阻止进一步接收，直到事务被完全处理并知道是好是坏。
	// 这有助于防止恶意对等程序在断开连接(或断开连接)和浪费内存之前排队执行一堆错误的事务。
	// Queue the transaction up to be handled by the sync manager and
	// intentionally block further receives until the transaction is fully
	// processed and known good or bad.  This helps prevent a malicious peer
	// from queuing up a bunch of bad transactions before disconnecting (or
	// being disconnected) and wasting memory.
	sp.server.syncManager.QueueTx(tx, sp.Peer, sp.txProcessed)
	<-sp.txProcessed
}

// 当对等方收到比特币块消息时调用OnBlock。直到比特币块被完全处理完毕，它才会进行拦截。
// OnBlock is invoked when a peer receives a block bitcoin message.  It
// blocks until the bitcoin block has been fully processed.
func (sp *serverPeer) OnBlock(_ *peer.Peer, msg *wire.MsgBlock, buf []byte) {

	// 将原始MsgBlock转换为btcutil块，该块提供了一些方便的方法和诸如散列缓存之类的东西。
	// Convert the raw MsgBlock to a drcutil.Block which provides some
	// convenience methods and things such as hash caching.
	block := drcutil.NewBlockFromBlockAndBytes(msg, buf)

	// 将块添加到对等节点的已知目录中。
	// Add the block to the known inventory for the peer.
	iv := wire.NewInvVect(wire.InvTypeBlock, block.Hash())
	sp.AddKnownInventory(iv)

	// 将块排队等待块管理器处理，并故意进一步接收块，直到比特币块被完全处理并知道是好是坏。
	// 这有助于防止恶意的对等程序在断开连接(或断开连接)和浪费内存之前排队等待一堆坏块。
	// 此外，这种行为至少依赖于块接受测试工具，因为引用实现在同一线程中处理块，因此在比特币块完全处理之前会阻止进一步的消息。
	// Queue the block up to be handled by the block
	// manager and intentionally block further receives
	// until the bitcoin block is fully processed and known
	// good or bad.  This helps prevent a malicious peer
	// from queuing up a bunch of bad blocks before
	// disconnecting (or being disconnected) and wasting
	// memory.  Additionally, this behavior is depended on
	// by at least the block acceptance test tool as the
	// reference implementation processes blocks in the same
	// thread and therefore blocks further messages until
	// the bitcoin block has been fully processed.
	sp.server.syncManager.QueueBlock(block, sp.Peer, sp.blockProcessed)
	<-sp.blockProcessed
}

func (sp *serverPeer) OnCandidate(_ *peer.Peer, msg *wire.MsgCandidate, buf []byte) {

	// 将原始MsgBlock转换为btcutil块，该块提供了一些方便的方法和诸如散列缓存之类的东西。
	// Convert the raw MsgBlock to a drcutil.Block which provides some
	// convenience methods and things such as hash caching.
	block := drcutil.NewCandidateFromBlockAndBytes(msg, buf)

	// 将块添加到对等节点的已知目录中。
	// Add the block to the known inventory for the peer.
	//iv := wire.NewInvVect(wire.InvTypeBlock, block.Hash())
	//sp.AddKnownInventory(iv)

	// 将块排队等待块管理器处理，并故意进一步接收块，直到比特币块被完全处理并知道是好是坏。
	// 这有助于防止恶意的对等程序在断开连接(或断开连接)和浪费内存之前排队等待一堆坏块。
	// 此外，这种行为至少依赖于块接受测试工具，因为引用实现在同一线程中处理块，因此在比特币块完全处理之前会阻止进一步的消息。
	// Queue the block up to be handled by the block
	// manager and intentionally block further receives
	// until the bitcoin block is fully processed and known
	// good or bad.  This helps prevent a malicious peer
	// from queuing up a bunch of bad blocks before
	// disconnecting (or being disconnected) and wasting
	// memory.  Additionally, this behavior is depended on
	// by at least the block acceptance test tool as the
	// reference implementation processes blocks in the same
	// thread and therefore blocks further messages until
	// the bitcoin block has been fully processed.
	sp.server.syncManager.QueueCandidate(block, sp.Peer, sp.blockProcessed, sp.server.cpuMiner)
	<-sp.blockProcessed
}

// 接收到签名信息调用的处理函数
// The handler function that is called when the signature information is received
func (sp *serverPeer) OnSign(_ *peer.Peer, msg *wire.MsgSign) {

	sp.server.syncManager.QueueSign(msg, sp.Peer, sp.blockProcessed)
	<-sp.blockProcessed
}

// OnInv在对等方接收到inv比特币消息时被调用，用于检查远程对等方公布的库存并作出相应的响应。
// 我们将消息传递给blockmanager，它将调用QueueMessage并提供适当的响应。
// OnInv is invoked when a peer receives an inv bitcoin message and is
// used to examine the inventory being advertised by the remote peer and react
// accordingly.  We pass the message down to blockmanager which will call
// QueueMessage with any appropriate responses.
func (sp *serverPeer) OnInv(_ *peer.Peer, msg *wire.MsgInv) {
	if !cfg.BlocksOnly {
		if len(msg.InvList) > 0 {
			sp.server.syncManager.QueueInv(msg, sp.Peer)
		}
		return
	}

	newInv := wire.NewMsgInvSizeHint(uint(len(msg.InvList)))
	for _, invVect := range msg.InvList {
		if invVect.Type == wire.InvTypeTx {
			peerLog.Tracef("Ignoring tx %v in inv from %v -- "+
				"blocksonly enabled", invVect.Hash, sp)
			if sp.ProtocolVersion() >= wire.BIP0037Version {
				peerLog.Infof("Peer %v is announcing "+
					"transactions -- disconnecting", sp)
				sp.Disconnect()
				return
			}
			continue
		}
		err := newInv.AddInvVect(invVect)
		if err != nil {
			peerLog.Errorf("Failed to add inventory vector: %v", err)
			break
		}
	}

	if len(newInv.InvList) > 0 {
		sp.server.syncManager.QueueInv(newInv, sp.Peer)
	}
}

// 当对等方接收到header比特币消息时，将调用OnHeaders。消息被传递到同步管理器。
// OnHeaders is invoked when a peer receives a headers bitcoin
// message.  The message is passed down to the sync manager.
func (sp *serverPeer) OnHeaders(_ *peer.Peer, msg *wire.MsgHeaders) {
	sp.server.syncManager.QueueHeaders(msg, sp.Peer)
}

// 当对等方接收到getdata比特币消息并用于传递块和交易信息时，将调用handleGetData。
// handleGetData is invoked when a peer receives a getdata bitcoin message and
// is used to deliver block and transaction information.
func (sp *serverPeer) OnGetData(_ *peer.Peer, msg *wire.MsgGetData) {
	numAdded := 0
	notFound := wire.NewMsgNotFound()

	length := len(msg.InvList)
	// A decaying ban score increase is applied to prevent exhausting resources
	// with unusually large inventory queries.
	// Requesting more than the maximum inventory vector length within a short
	// period of time yields a score above the default ban threshold. Sustained
	// bursts of small requests are not penalized as that would potentially ban
	// peers performing IBD.
	// This incremental score decays each minute to half of its value.
	sp.addBanScore(0, uint32(length)*99/wire.MaxInvPerMsg, "getdata")

	// We wait on this wait channel periodically to prevent queuing
	// far more data than we can send in a reasonable time, wasting memory.
	// The waiting occurs after the database fetch for the next one to
	// provide a little pipelining.
	var waitChan chan struct{}
	doneChan := make(chan struct{}, 1)

	for i, iv := range msg.InvList {
		var c chan struct{}
		// If this will be the last message we send.
		if i == length-1 && len(notFound.InvList) == 0 {
			c = doneChan
		} else if (i+1)%3 == 0 {
			// Buffered so as to not make the send goroutine block.
			c = make(chan struct{}, 1)
		}
		var err error
		switch iv.Type {
		case wire.InvTypeWitnessTx:
			err = sp.server.pushTxMsg(sp, &iv.Hash, c, waitChan, wire.WitnessEncoding)
		case wire.InvTypeTx:
			err = sp.server.pushTxMsg(sp, &iv.Hash, c, waitChan, wire.BaseEncoding)
		case wire.InvTypeWitnessBlock:
			err = sp.server.pushBlockMsg(sp, &iv.Hash, c, waitChan, wire.WitnessEncoding)
		case wire.InvTypeBlock:
			err = sp.server.pushBlockMsg(sp, &iv.Hash, c, waitChan, wire.BaseEncoding)
		case wire.InvTypeFilteredWitnessBlock:
			err = sp.server.pushMerkleBlockMsg(sp, &iv.Hash, c, waitChan, wire.WitnessEncoding)
		case wire.InvTypeFilteredBlock:
			err = sp.server.pushMerkleBlockMsg(sp, &iv.Hash, c, waitChan, wire.BaseEncoding)
		default:
			peerLog.Warnf("Unknown type in inventory request %d",
				iv.Type)
			continue
		}
		if err != nil {
			notFound.AddInvVect(iv)

			// When there is a failure fetching the final entry
			// and the done channel was sent in due to there
			// being no outstanding not found inventory, consume
			// it here because there is now not found inventory
			// that will use the channel momentarily.
			if i == len(msg.InvList)-1 && c != nil {
				<-c
			}
		}
		numAdded++
		waitChan = c
	}
	if len(notFound.InvList) != 0 {
		sp.QueueMessage(notFound, doneChan)
	}

	// Wait for messages to be sent. We can send quite a lot of data at this
	// point and this will keep the peer busy for a decent amount of time.
	// We don't process anything else by them in this time so that we
	// have an idea of when we should hear back from them - else the idle
	// timeout could fire when we were only half done sending the blocks.
	if numAdded > 0 {
		<-doneChan
	}
}

// OnGetBlocks is invoked when a peer receives a getblocks bitcoin
// message.
func (sp *serverPeer) OnGetBlocks(_ *peer.Peer, msg *wire.MsgGetBlocks) {
	// 根据块定位器在最佳链中找到最近已知的块，然后获取它后面的所有块散列，直到其中一条连接。获取MaxBlocksPerMsg或遇到提供的停止散列。
	// Find the most recent known block in the best chain based on the block
	// locator and fetch all of the block hashes after it until either
	// wire.MaxBlocksPerMsg have been fetched or the provided stop hash is
	// encountered.
	//
	// Use the block after the genesis block if no other blocks in the
	// provided locator are known.  This does mean the client will start
	// over with the genesis block if unknown block locators are provided.
	//
	// This mirrors the behavior in the reference implementation.
	chain := sp.server.chain
	hashList := chain.LocateBlocks(msg.BlockLocatorHashes, &msg.HashStop,
		wire.MaxBlocksPerMsg)

	// Generate inventory message.
	invMsg := wire.NewMsgInv()
	for i := range hashList {
		iv := wire.NewInvVect(wire.InvTypeBlock, &hashList[i])
		invMsg.AddInvVect(iv)
	}

	// Send the inventory message if there is anything to send.
	if len(invMsg.InvList) > 0 {
		invListLen := len(invMsg.InvList)
		if invListLen == wire.MaxBlocksPerMsg {
			// Intentionally use a copy of the final hash so there
			// is not a reference into the inventory slice which
			// would prevent the entire slice from being eligible
			// for GC as soon as it's sent.
			continueHash := invMsg.InvList[invListLen-1].Hash
			sp.continueHash = &continueHash
		}
		sp.QueueMessage(invMsg, nil)
	}
}

// OnGetHeaders is invoked when a peer receives a getheaders bitcoin
// message.
func (sp *serverPeer) OnGetHeaders(_ *peer.Peer, msg *wire.MsgGetHeaders) {
	// Ignore getheaders requests if not in sync.
	if !sp.server.syncManager.IsCurrent() {
		return
	}

	// Find the most recent known block in the best chain based on the block
	// locator and fetch all of the headers after it until either
	// wire.MaxBlockHeadersPerMsg have been fetched or the provided stop
	// hash is encountered.
	//
	// Use the block after the genesis block if no other blocks in the
	// provided locator are known.  This does mean the client will start
	// over with the genesis block if unknown block locators are provided.
	//
	// This mirrors the behavior in the reference implementation.
	chain := sp.server.chain
	headers := chain.LocateHeaders(msg.BlockLocatorHashes, &msg.HashStop)

	// Send found headers to the requesting peer.
	blockHeaders := make([]*wire.BlockHeader, len(headers))
	for i := range headers {
		blockHeaders[i] = &headers[i]
	}
	sp.QueueMessage(&wire.MsgHeaders{Headers: blockHeaders}, nil)
}

// OnGetCFilters is invoked when a peer receives a getcfilters bitcoin message.
func (sp *serverPeer) OnGetCFilters(_ *peer.Peer, msg *wire.MsgGetCFilters) {
	// Ignore getcfilters requests if not in sync.
	if !sp.server.syncManager.IsCurrent() {
		return
	}

	// We'll also ensure that the remote party is requesting a set of
	// filters that we actually currently maintain.
	switch msg.FilterType {
	case wire.GCSFilterRegular:
		break

	default:
		peerLog.Debug("Filter request for unknown filter: %v",
			msg.FilterType)
		return
	}

	hashes, err := sp.server.chain.HeightToHashRange(
		int32(msg.StartHeight), &msg.StopHash, wire.MaxGetCFiltersReqRange,
	)
	if err != nil {
		peerLog.Debugf("Invalid getcfilters request: %v", err)
		return
	}

	// Create []*chainhash.Hash from []chainhash.Hash to pass to
	// FiltersByBlockHashes.
	hashPtrs := make([]*chainhash.Hash, len(hashes))
	for i := range hashes {
		hashPtrs[i] = &hashes[i]
	}

	filters, err := sp.server.cfIndex.FiltersByBlockHashes(
		hashPtrs, msg.FilterType,
	)
	if err != nil {
		peerLog.Errorf("Error retrieving cfilters: %v", err)
		return
	}

	for i, filterBytes := range filters {
		if len(filterBytes) == 0 {
			peerLog.Warnf("Could not obtain cfilter for %v",
				hashes[i])
			return
		}

		filterMsg := wire.NewMsgCFilter(
			msg.FilterType, &hashes[i], filterBytes,
		)
		sp.QueueMessage(filterMsg, nil)
	}
}

// OnGetCFHeaders is invoked when a peer receives a getcfheader bitcoin message.
func (sp *serverPeer) OnGetCFHeaders(_ *peer.Peer, msg *wire.MsgGetCFHeaders) {
	// Ignore getcfilterheader requests if not in sync.
	if !sp.server.syncManager.IsCurrent() {
		return
	}

	// We'll also ensure that the remote party is requesting a set of
	// headers for filters that we actually currently maintain.
	switch msg.FilterType {
	case wire.GCSFilterRegular:
		break

	default:
		peerLog.Debug("Filter request for unknown headers for "+
			"filter: %v", msg.FilterType)
		return
	}

	startHeight := int32(msg.StartHeight)
	maxResults := wire.MaxCFHeadersPerMsg

	// If StartHeight is positive, fetch the predecessor block hash so we
	// can populate the PrevFilterHeader field.
	if msg.StartHeight > 0 {
		startHeight--
		maxResults++
	}

	// Fetch the hashes from the block index.
	hashList, err := sp.server.chain.HeightToHashRange(
		startHeight, &msg.StopHash, maxResults,
	)
	if err != nil {
		peerLog.Debugf("Invalid getcfheaders request: %v", err)
	}

	// This is possible if StartHeight is one greater that the height of
	// StopHash, and we pull a valid range of hashes including the previous
	// filter header.
	if len(hashList) == 0 || (msg.StartHeight > 0 && len(hashList) == 1) {
		peerLog.Debug("No results for getcfheaders request")
		return
	}

	// Create []*chainhash.Hash from []chainhash.Hash to pass to
	// FilterHeadersByBlockHashes.
	hashPtrs := make([]*chainhash.Hash, len(hashList))
	for i := range hashList {
		hashPtrs[i] = &hashList[i]
	}

	// Fetch the raw filter hash bytes from the database for all blocks.
	filterHashes, err := sp.server.cfIndex.FilterHashesByBlockHashes(
		hashPtrs, msg.FilterType,
	)
	if err != nil {
		peerLog.Errorf("Error retrieving cfilter hashes: %v", err)
		return
	}

	// Generate cfheaders message and send it.
	headersMsg := wire.NewMsgCFHeaders()

	// Populate the PrevFilterHeader field.
	if msg.StartHeight > 0 {
		prevBlockHash := &hashList[0]

		// Fetch the raw committed filter header bytes from the
		// database.
		headerBytes, err := sp.server.cfIndex.FilterHeaderByBlockHash(
			prevBlockHash, msg.FilterType)
		if err != nil {
			peerLog.Errorf("Error retrieving CF header: %v", err)
			return
		}
		if len(headerBytes) == 0 {
			peerLog.Warnf("Could not obtain CF header for %v", prevBlockHash)
			return
		}

		// Deserialize the hash into PrevFilterHeader.
		err = headersMsg.PrevFilterHeader.SetBytes(headerBytes)
		if err != nil {
			peerLog.Warnf("Committed filter header deserialize "+
				"failed: %v", err)
			return
		}

		hashList = hashList[1:]
		filterHashes = filterHashes[1:]
	}

	// Populate HeaderHashes.
	for i, hashBytes := range filterHashes {
		if len(hashBytes) == 0 {
			peerLog.Warnf("Could not obtain CF hash for %v", hashList[i])
			return
		}

		// Deserialize the hash.
		filterHash, err := chainhash.NewHash(hashBytes)
		if err != nil {
			peerLog.Warnf("Committed filter hash deserialize "+
				"failed: %v", err)
			return
		}

		headersMsg.AddCFHash(filterHash)
	}

	headersMsg.FilterType = msg.FilterType
	headersMsg.StopHash = msg.StopHash

	sp.QueueMessage(headersMsg, nil)
}

// OnGetCFCheckpt is invoked when a peer receives a getcfcheckpt bitcoin message.
func (sp *serverPeer) OnGetCFCheckpt(_ *peer.Peer, msg *wire.MsgGetCFCheckpt) {
	// Ignore getcfcheckpt requests if not in sync.
	if !sp.server.syncManager.IsCurrent() {
		return
	}

	// We'll also ensure that the remote party is requesting a set of
	// checkpoints for filters that we actually currently maintain.
	switch msg.FilterType {
	case wire.GCSFilterRegular:
		break

	default:
		peerLog.Debug("Filter request for unknown checkpoints for "+
			"filter: %v", msg.FilterType)
		return
	}

	// Now that we know the client is fetching a filter that we know of,
	// we'll fetch the block hashes et each check point interval so we can
	// compare against our cache, and create new check points if necessary.
	blockHashes, err := sp.server.chain.IntervalBlockHashes(
		&msg.StopHash, wire.CFCheckptInterval,
	)
	if err != nil {
		peerLog.Debugf("Invalid getcfilters request: %v", err)
		return
	}

	checkptMsg := wire.NewMsgCFCheckpt(
		msg.FilterType, &msg.StopHash, len(blockHashes),
	)

	// Fetch the current existing cache so we can decide if we need to
	// extend it or if its adequate as is.
	sp.server.cfCheckptCachesMtx.RLock()
	checkptCache := sp.server.cfCheckptCaches[msg.FilterType]

	// If the set of block hashes is beyond the current size of the cache,
	// then we'll expand the size of the cache and also retain the write
	// lock.
	var updateCache bool
	if len(blockHashes) > len(checkptCache) {
		// Now that we know we'll need to modify the size of the cache,
		// we'll release the read lock and grab the write lock to
		// possibly expand the cache size.
		sp.server.cfCheckptCachesMtx.RUnlock()

		sp.server.cfCheckptCachesMtx.Lock()
		defer sp.server.cfCheckptCachesMtx.Unlock()

		// Now that we have the write lock, we'll check again as it's
		// possible that the cache has already been expanded.
		checkptCache = sp.server.cfCheckptCaches[msg.FilterType]

		// If we still need to expand the cache, then We'll mark that
		// we need to update the cache for below and also expand the
		// size of the cache in place.
		if len(blockHashes) > len(checkptCache) {
			updateCache = true

			additionalLength := len(blockHashes) - len(checkptCache)
			newEntries := make([]cfHeaderKV, additionalLength)

			peerLog.Infof("Growing size of checkpoint cache from %v to %v "+
				"block hashes", len(checkptCache), len(blockHashes))

			checkptCache = append(
				sp.server.cfCheckptCaches[msg.FilterType],
				newEntries...,
			)
		}
	} else {
		// Otherwise, we'll hold onto the read lock for the remainder
		// of this method.
		defer sp.server.cfCheckptCachesMtx.RUnlock()

		peerLog.Tracef("Serving stale cache of size %v",
			len(checkptCache))
	}

	// Now that we know the cache is of an appropriate size, we'll iterate
	// backwards until the find the block hash. We do this as it's possible
	// a re-org has occurred so items in the db are now in the main china
	// while the cache has been partially invalidated.
	var forkIdx int
	for forkIdx = len(blockHashes); forkIdx > 0; forkIdx-- {
		if checkptCache[forkIdx-1].blockHash == blockHashes[forkIdx-1] {
			break
		}
	}

	// Now that we know the how much of the cache is relevant for this
	// query, we'll populate our check point message with the cache as is.
	// Shortly below, we'll populate the new elements of the cache.
	for i := 0; i < forkIdx; i++ {
		checkptMsg.AddCFHeader(&checkptCache[i].filterHeader)
	}

	// We'll now collect the set of hashes that are beyond our cache so we
	// can look up the filter headers to populate the final cache.
	blockHashPtrs := make([]*chainhash.Hash, 0, len(blockHashes)-forkIdx)
	for i := forkIdx; i < len(blockHashes); i++ {
		blockHashPtrs = append(blockHashPtrs, &blockHashes[i])
	}
	filterHeaders, err := sp.server.cfIndex.FilterHeadersByBlockHashes(
		blockHashPtrs, msg.FilterType,
	)
	if err != nil {
		peerLog.Errorf("Error retrieving cfilter headers: %v", err)
		return
	}

	// Now that we have the full set of filter headers, we'll add them to
	// the checkpoint message, and also update our cache in line.
	for i, filterHeaderBytes := range filterHeaders {
		if len(filterHeaderBytes) == 0 {
			peerLog.Warnf("Could not obtain CF header for %v",
				blockHashPtrs[i])
			return
		}

		filterHeader, err := chainhash.NewHash(filterHeaderBytes)
		if err != nil {
			peerLog.Warnf("Committed filter header deserialize "+
				"failed: %v", err)
			return
		}

		checkptMsg.AddCFHeader(filterHeader)

		// If the new main chain is longer than what's in the cache,
		// then we'll override it beyond the fork point.
		if updateCache {
			checkptCache[forkIdx+i] = cfHeaderKV{
				blockHash:    blockHashes[forkIdx+i],
				filterHeader: *filterHeader,
			}
		}
	}

	// Finally, we'll update the cache if we need to, and send the final
	// message back to the requesting peer.
	if updateCache {
		sp.server.cfCheckptCaches[msg.FilterType] = checkptCache
	}

	sp.QueueMessage(checkptMsg, nil)
}

// enforceNodeBloomFlag disconnects the peer if the server is not configured to
// allow bloom filters.  Additionally, if the peer has negotiated to a protocol
// version  that is high enough to observe the bloom filter service support bit,
// it will be banned since it is intentionally violating the protocol.
func (sp *serverPeer) enforceNodeBloomFlag(cmd string) bool {
	if sp.server.services&wire.SFNodeBloom != wire.SFNodeBloom {
		// Ban the peer if the protocol version is high enough that the
		// peer is knowingly violating the protocol and banning is
		// enabled.
		//
		// NOTE: Even though the addBanScore function already examines
		// whether or not banning is enabled, it is checked here as well
		// to ensure the violation is logged and the peer is
		// disconnected regardless.
		if sp.ProtocolVersion() >= wire.BIP0111Version &&
			!cfg.DisableBanning {

			// Disconnect the peer regardless of whether it was
			// banned.
			sp.addBanScore(100, 0, cmd)
			sp.Disconnect()
			return false
		}

		// Disconnect the peer regardless of protocol version or banning
		// state.
		peerLog.Debugf("%s sent an unsupported %s request -- "+
			"disconnecting", sp, cmd)
		sp.Disconnect()
		return false
	}

	return true
}

// OnFeeFilter is invoked when a peer receives a feefilter bitcoin message and
// is used by remote peers to request that no transactions which have a fee rate
// lower than provided value are inventoried to them.  The peer will be
// disconnected if an invalid fee filter value is provided.
func (sp *serverPeer) OnFeeFilter(_ *peer.Peer, msg *wire.MsgFeeFilter) {
	// Check that the passed minimum fee is a valid amount.
	if msg.MinFee < 0 || msg.MinFee > drcutil.MaxSatoshi {
		peerLog.Debugf("Peer %v sent an invalid feefilter '%v' -- "+
			"disconnecting", sp, drcutil.Amount(msg.MinFee))
		sp.Disconnect()
		return
	}

	atomic.StoreInt64(&sp.feeFilter, msg.MinFee)
}

// OnFilterAdd is invoked when a peer receives a filteradd bitcoin
// message and is used by remote peers to add data to an already loaded bloom
// filter.  The peer will be disconnected if a filter is not loaded when this
// message is received or the server is not configured to allow bloom filters.
func (sp *serverPeer) OnFilterAdd(_ *peer.Peer, msg *wire.MsgFilterAdd) {
	// Disconnect and/or ban depending on the node bloom services flag and
	// negotiated protocol version.
	if !sp.enforceNodeBloomFlag(msg.Command()) {
		return
	}

	if !sp.filter.IsLoaded() {
		peerLog.Debugf("%s sent a filteradd request with no filter "+
			"loaded -- disconnecting", sp)
		sp.Disconnect()
		return
	}

	sp.filter.Add(msg.Data)
}

// OnFilterClear is invoked when a peer receives a filterclear bitcoin
// message and is used by remote peers to clear an already loaded bloom filter.
// The peer will be disconnected if a filter is not loaded when this message is
// received  or the server is not configured to allow bloom filters.
func (sp *serverPeer) OnFilterClear(_ *peer.Peer, msg *wire.MsgFilterClear) {
	// Disconnect and/or ban depending on the node bloom services flag and
	// negotiated protocol version.
	if !sp.enforceNodeBloomFlag(msg.Command()) {
		return
	}

	if !sp.filter.IsLoaded() {
		peerLog.Debugf("%s sent a filterclear request with no "+
			"filter loaded -- disconnecting", sp)
		sp.Disconnect()
		return
	}

	sp.filter.Unload()
}

// OnFilterLoad is invoked when a peer receives a filterload bitcoin
// message and it used to load a bloom filter that should be used for
// delivering merkle blocks and associated transactions that match the filter.
// The peer will be disconnected if the server is not configured to allow bloom
// filters.
func (sp *serverPeer) OnFilterLoad(_ *peer.Peer, msg *wire.MsgFilterLoad) {
	// Disconnect and/or ban depending on the node bloom services flag and
	// negotiated protocol version.
	if !sp.enforceNodeBloomFlag(msg.Command()) {
		return
	}

	sp.setDisableRelayTx(false)

	sp.filter.Reload(msg)
}

// OnGetAddr is invoked when a peer receives a getaddr bitcoin message
// and is used to provide the peer with known addresses from the address
// manager.
func (sp *serverPeer) OnGetAddr(_ *peer.Peer, msg *wire.MsgGetAddr) {
	// Don't return any addresses when running on the simulation test
	// network.  This helps prevent the network from becoming another
	// public test network since it will not be able to learn about other
	// peers that have not specifically been provided.
	if cfg.SimNet {
		return
	}

	// Do not accept getaddr requests from outbound peers.  This reduces
	// fingerprinting attacks.
	if !sp.Inbound() {
		peerLog.Debugf("Ignoring getaddr request from outbound peer ",
			"%v", sp)
		return
	}

	// Only allow one getaddr request per connection to discourage
	// address stamping of inv announcements.
	if sp.sentAddrs {
		peerLog.Debugf("Ignoring repeated getaddr request from peer ",
			"%v", sp)
		return
	}
	sp.sentAddrs = true

	// Get the current known addresses from the address manager.
	addrCache := sp.server.addrManager.AddressCache()

	// Push the addresses.
	sp.pushAddrMsg(addrCache)
}

// OnAddr is invoked when a peer receives an addr bitcoin message and is
// used to notify the server about advertised addresses.
func (sp *serverPeer) OnAddr(_ *peer.Peer, msg *wire.MsgAddr) {
	// Ignore addresses when running on the simulation test network.  This
	// helps prevent the network from becoming another public test network
	// since it will not be able to learn about other peers that have not
	// specifically been provided.
	if cfg.SimNet {
		return
	}

	// Ignore old style addresses which don't include a timestamp.
	if sp.ProtocolVersion() < wire.NetAddressTimeVersion {
		return
	}

	// A message that has no addresses is invalid.
	if len(msg.AddrList) == 0 {
		peerLog.Errorf("Command [%s] from %s does not contain any addresses",
			msg.Command(), sp.Peer)
		sp.Disconnect()
		return
	}

	for _, na := range msg.AddrList {
		// Don't add more address if we're disconnecting.
		if !sp.Connected() {
			return
		}

		// Set the timestamp to 5 days ago if it's more than 24 hours
		// in the future so this address is one of the first to be
		// removed when space is needed.
		now := time.Now()
		if na.Timestamp.After(now.Add(time.Minute * 10)) {
			na.Timestamp = now.Add(-1 * time.Hour * 24 * 5)
		}

		// Add address to known addresses for this peer.
		sp.addKnownAddresses([]*wire.NetAddress{na})
	}

	// Add addresses to server address manager.  The address manager handles
	// the details of things such as preventing duplicate addresses, max
	// addresses, and last seen updates.
	// XXX bitcoind gives a 2 hour time penalty here, do we want to do the
	// same?
	sp.server.addrManager.AddAddresses(msg.AddrList, sp.NA())
}

// OnRead is invoked when a peer receives a message and it is used to update
// the bytes received by the server.
func (sp *serverPeer) OnRead(_ *peer.Peer, bytesRead int, msg wire.Message, err error) {
	sp.server.AddBytesReceived(uint64(bytesRead))
}

// OnWrite is invoked when a peer sends a message and it is used to update
// the bytes sent by the server.
func (sp *serverPeer) OnWrite(_ *peer.Peer, bytesWritten int, msg wire.Message, err error) {
	sp.server.AddBytesSent(uint64(bytesWritten))
}

// randomUint16Number returns a random uint16 in a specified input range.  Note
// that the range is in zeroth ordering; if you pass it 1800, you will get
// values from 0 to 1800.
func randomUint16Number(max uint16) uint16 {
	// In order to avoid modulo bias and ensure every possible outcome in
	// [0, max) has equal probability, the random number must be sampled
	// from a random source that has a range limited to a multiple of the
	// modulus.
	var randomNumber uint16
	var limitRange = (math.MaxUint16 / max) * max
	for {
		binary.Read(rand.Reader, binary.LittleEndian, &randomNumber)
		if randomNumber < limitRange {
			return (randomNumber % max)
		}
	}
}

// AddRebroadcastInventory adds 'iv' to the list of inventories to be
// rebroadcasted at random intervals until they show up in a block.
func (s *server) AddRebroadcastInventory(iv *wire.InvVect, data interface{}) {
	// Ignore if shutting down.
	if atomic.LoadInt32(&s.shutdown) != 0 {
		return
	}

	s.modifyRebroadcastInv <- broadcastInventoryAdd{invVect: iv, data: data}
}

// RemoveRebroadcastInventory removes 'iv' from the list of items to be
// rebroadcasted if present.
func (s *server) RemoveRebroadcastInventory(iv *wire.InvVect) {
	// Ignore if shutting down.
	if atomic.LoadInt32(&s.shutdown) != 0 {
		return
	}

	s.modifyRebroadcastInv <- broadcastInventoryDel(iv)
}

// relayTransactions generates and relays inventory vectors for all of the
// passed transactions to all connected peers.
func (s *server) relayTransactions(txns []*mempool.TxDesc) {
	for _, txD := range txns {
		iv := wire.NewInvVect(wire.InvTypeTx, txD.Tx.Hash())
		s.RelayInventory(iv, txD)
	}
}

// AnnounceNewTransactions generates and relays inventory vectors and notifies
// both websocket and getblocktemplate long poll clients of the passed
// transactions.  This function should be called whenever new transactions
// are added to the mempool.
func (s *server) AnnounceNewTransactions(txns []*mempool.TxDesc) {
	// Generate and relay inventory vectors for all newly accepted
	// transactions.
	s.relayTransactions(txns)

	// Notify both websocket and getblocktemplate long poll clients of all
	// newly accepted transactions.
	if s.rpcServer != nil {
		s.rpcServer.NotifyNewTransactions(txns)
	}
}

// Transaction has one confirmation on the main chain. Now we can mark it as no
// longer needing rebroadcasting.
func (s *server) TransactionConfirmed(tx *drcutil.Tx) {
	// Rebroadcasting is only necessary when the RPC server is active.
	if s.rpcServer == nil {
		return
	}

	iv := wire.NewInvVect(wire.InvTypeTx, tx.Hash())
	s.RemoveRebroadcastInventory(iv)
}

// pushTxMsg将提供的事务散列的tx消息发送到连接的对等点。如果不知道事务散列，则返回错误。
// pushTxMsg sends a tx message for the provided transaction hash to the
// connected peer.  An error is returned if the transaction hash is not known.
func (s *server) pushTxMsg(sp *serverPeer, hash *chainhash.Hash, doneChan chan<- struct{},
	waitChan <-chan struct{}, encoding wire.MessageEncoding) error {

	// Attempt to fetch the requested transaction from the pool.  A
	// call could be made to check for existence first, but simply trying
	// to fetch a missing transaction results in the same behavior.
	tx, err := s.txMemPool.FetchTransaction(hash)
	if err != nil {
		peerLog.Tracef("Unable to fetch tx %v from transaction "+
			"pool: %v", hash, err)

		if doneChan != nil {
			doneChan <- struct{}{}
		}
		return err
	}

	// Once we have fetched data wait for any previous operation to finish.
	if waitChan != nil {
		<-waitChan
	}

	sp.QueueMessageWithEncoding(tx.MsgTx(), doneChan, encoding)

	return nil
}

// pushBlockMsg将提供的块散列的块消息发送到连接的对等点。如果不知道块散列，则返回错误。
// pushBlockMsg sends a block message for the provided block hash to the
// connected peer.  An error is returned if the block hash is not known.
func (s *server) pushBlockMsg(sp *serverPeer, hash *chainhash.Hash, doneChan chan<- struct{},
	waitChan <-chan struct{}, encoding wire.MessageEncoding) error {

	// Fetch the raw block bytes from the database.
	var blockBytes []byte
	err := sp.server.db.View(func(dbTx database.Tx) error {
		var err error
		blockBytes, err = dbTx.FetchBlock(hash)
		return err
	})
	if err != nil {
		peerLog.Tracef("Unable to fetch requested block hash %v: %v",
			hash, err)

		if doneChan != nil {
			doneChan <- struct{}{}
		}
		return err
	}

	// Deserialize the block.
	var msgBlock wire.MsgBlock
	err = msgBlock.Deserialize(bytes.NewReader(blockBytes))
	if err != nil {
		peerLog.Tracef("Unable to deserialize requested block hash "+
			"%v: %v", hash, err)

		if doneChan != nil {
			doneChan <- struct{}{}
		}
		return err
	}

	// Once we have fetched data wait for any previous operation to finish.
	if waitChan != nil {
		<-waitChan
	}

	// We only send the channel for this message if we aren't sending
	// an inv straight after.
	var dc chan<- struct{}
	continueHash := sp.continueHash
	sendInv := continueHash != nil && continueHash.IsEqual(hash)
	if !sendInv {
		dc = doneChan
	}
	sp.QueueMessageWithEncoding(&msgBlock, dc, encoding)

	//当对等方请求响应getblocks消息时所发布的最后一个块，
	// 该消息请求的块比单个消息中包含的块更多，向它发送一个新的库存消息，以触发它为下一批库存发出另一个getblocks消息。
	// When the peer requests the final block that was advertised in
	// response to a getblocks message which requested more blocks than
	// would fit into a single message, send it a new inventory message
	// to trigger it to issue another getblocks message for the next
	// batch of inventory.
	if sendInv {
		best := sp.server.chain.BestSnapshot()
		invMsg := wire.NewMsgInvSizeHint(1)
		iv := wire.NewInvVect(wire.InvTypeBlock, &best.Hash)
		invMsg.AddInvVect(iv)
		sp.QueueMessage(invMsg, doneChan)
		sp.continueHash = nil
	}
	return nil
}

// pushMerkleBlockMsg sends a merkleblock message for the provided block hash to
// the connected peer.  Since a merkle block requires the peer to have a filter
// loaded, this call will simply be ignored if there is no filter loaded.  An
// error is returned if the block hash is not known.
func (s *server) pushMerkleBlockMsg(sp *serverPeer, hash *chainhash.Hash,
	doneChan chan<- struct{}, waitChan <-chan struct{}, encoding wire.MessageEncoding) error {

	// Do not send a response if the peer doesn't have a filter loaded.
	if !sp.filter.IsLoaded() {
		if doneChan != nil {
			doneChan <- struct{}{}
		}
		return nil
	}

	// Fetch the raw block bytes from the database.
	blk, err := sp.server.chain.BlockByHash(hash)
	if err != nil {
		peerLog.Tracef("Unable to fetch requested block hash %v: %v",
			hash, err)

		if doneChan != nil {
			doneChan <- struct{}{}
		}
		return err
	}

	// Generate a merkle block by filtering the requested block according
	// to the filter for the peer.
	merkle, matchedTxIndices := bloom.NewMerkleBlock(blk, sp.filter)

	// Once we have fetched data wait for any previous operation to finish.
	if waitChan != nil {
		<-waitChan
	}

	// Send the merkleblock.  Only send the done channel with this message
	// if no transactions will be sent afterwards.
	var dc chan<- struct{}
	if len(matchedTxIndices) == 0 {
		dc = doneChan
	}
	sp.QueueMessage(merkle, dc)

	// Finally, send any matched transactions.
	blkTransactions := blk.MsgBlock().Transactions
	for i, txIndex := range matchedTxIndices {
		// Only send the done channel on the final transaction.
		var dc chan<- struct{}
		if i == len(matchedTxIndices)-1 {
			dc = doneChan
		}
		if txIndex < uint32(len(blkTransactions)) {
			sp.QueueMessageWithEncoding(blkTransactions[txIndex], dc,
				encoding)
		}
	}

	return nil
}

// 更新所有已知宣布我们最近接受的块的对等点的高度。
// handleUpdatePeerHeight updates the heights of all peers who were known to
// announce a block we recently accepted.
func (s *server) handleUpdatePeerHeights(state *peerState, umsg updatePeerHeightsMsg) {
	state.forAllPeers(func(sp *serverPeer) {
		// The origin peer should already have the updated height.
		if sp.Peer == umsg.originPeer {
			return
		}

		// This is a pointer to the underlying memory which doesn't
		// change.
		latestBlkHash := sp.LastAnnouncedBlock()

		// Skip this peer if it hasn't recently announced any new blocks.
		if latestBlkHash == nil {
			return
		}

		// If the peer has recently announced a block, and this block
		// matches our newly accepted block, then update their block
		// height.
		if *latestBlkHash == *umsg.newHash {
			sp.UpdateLastBlockHeight(umsg.newHeight)
			sp.UpdateLastAnnouncedBlock(nil)
		}
	})
}

// 处理添加新对等点。它是从peerHandler goroutine调用的。
// handleAddPeerMsg deals with adding new peers.  It is invoked from the
// peerHandler goroutine.
func (s *server) handleAddPeerMsg(state *peerState, sp *serverPeer) bool {
	if sp == nil {
		return false
	}

	// Ignore new peers if we're shutting down.
	if atomic.LoadInt32(&s.shutdown) != 0 {
		srvrLog.Infof("New peer %s ignored - server is shutting down", sp)
		sp.Disconnect()
		return false
	}

	// Disconnect banned peers.
	host, _, err := net.SplitHostPort(sp.Addr())
	if err != nil {
		srvrLog.Debugf("can't split hostport %v", err)
		sp.Disconnect()
		return false
	}
	if banEnd, ok := state.banned[host]; ok {
		if time.Now().Before(banEnd) {
			srvrLog.Debugf("Peer %s is banned for another %v - disconnecting",
				host, time.Until(banEnd))
			sp.Disconnect()
			return false
		}

		srvrLog.Infof("Peer %s is no longer banned", host)
		delete(state.banned, host)
	}

	// TODO: Check for max peers from a single IP.

	// Limit max number of total peers.
	if state.Count() >= cfg.MaxPeers {
		srvrLog.Infof("Max peers reached [%d] - disconnecting peer %s",
			cfg.MaxPeers, sp)
		sp.Disconnect()
		// TODO: how to handle permanent peers here?
		// they should be rescheduled.
		return false
	}

	// Add the new peer and start it.
	srvrLog.Debugf("New peer %s", sp)
	if sp.Inbound() {
		state.inboundPeers[sp.ID()] = sp
	} else {
		state.outboundGroups[addrmgr.GroupKey(sp.NA())]++
		if sp.persistent {
			state.persistentPeers[sp.ID()] = sp
		} else {
			state.outboundPeers[sp.ID()] = sp
		}
	}

	return true
}

// 与那些表示已经完成交易的同行进行交易。它是从peerHandler goroutine调用的。
// handleDonePeerMsg deals with peers that have signalled they are done.  It is
// invoked from the peerHandler goroutine.
func (s *server) handleDonePeerMsg(state *peerState, sp *serverPeer) {
	var list map[int32]*serverPeer
	if sp.persistent {
		list = state.persistentPeers
	} else if sp.Inbound() {
		list = state.inboundPeers
	} else {
		list = state.outboundPeers
	}
	if _, ok := list[sp.ID()]; ok {
		if !sp.Inbound() && sp.VersionKnown() {
			state.outboundGroups[addrmgr.GroupKey(sp.NA())]--
		}
		if !sp.Inbound() && sp.connReq != nil {
			s.connManager.Disconnect(sp.connReq.ID())
		}
		delete(list, sp.ID())
		srvrLog.Debugf("Removed peer %s", sp)
		return
	}

	if sp.connReq != nil {
		s.connManager.Disconnect(sp.connReq.ID())
	}

	// Update the address' last seen time if the peer has acknowledged
	// our version and has sent us its version as well.
	if sp.VerAckReceived() && sp.VersionKnown() && sp.NA() != nil {
		s.addrManager.Connected(sp.NA())
	}

	// If we get here it means that either we didn't know about the peer
	// or we purposefully deleted it.
}

// handleBanPeerMsg deals with banning peers.  It is invoked from the
// peerHandler goroutine.
func (s *server) handleBanPeerMsg(state *peerState, sp *serverPeer) {
	host, _, err := net.SplitHostPort(sp.Addr())
	if err != nil {
		srvrLog.Debugf("can't split ban peer %s %v", sp.Addr(), err)
		return
	}
	direction := directionString(sp.Inbound())
	srvrLog.Infof("Banned peer %s (%s) for %v", host, direction,
		cfg.BanDuration)
	state.banned[host] = time.Now().Add(cfg.BanDuration)
}

// handlerelayinmsg处理将库存转送给还不知道库存的同行。它是从peerHandler goroutine调用的。
// handleRelayInvMsg deals with relaying inventory to peers that are not already
// known to have it.  It is invoked from the peerHandler goroutine.
func (s *server) handleRelayInvMsg(state *peerState, msg relayMsg) {
	state.forAllPeers(func(sp *serverPeer) {
		if !sp.Connected() {
			return
		}

		// If the inventory is a block and the peer prefers headers,
		// generate and send a headers message instead of an inventory
		// message.
		if msg.invVect.Type == wire.InvTypeBlock && sp.WantsHeaders() {
			blockHeader, ok := msg.data.(wire.BlockHeader)
			if !ok {
				peerLog.Warnf("Underlying data for headers" +
					" is not a block header")
				return
			}
			msgHeaders := wire.NewMsgHeaders()
			if err := msgHeaders.AddBlockHeader(&blockHeader); err != nil {
				peerLog.Errorf("Failed to add block"+
					" header: %v", err)
				return
			}
			sp.QueueMessage(msgHeaders, nil)
			return
		}

		if msg.invVect.Type == wire.InvTypeTx {
			// Don't relay the transaction to the peer when it has
			// transaction relaying disabled.
			if sp.relayTxDisabled() {
				return
			}

			txD, ok := msg.data.(*mempool.TxDesc)
			if !ok {
				peerLog.Warnf("Underlying data for tx inv "+
					"relay is not a *mempool.TxDesc: %T",
					msg.data)
				return
			}

			// Don't relay the transaction if the transaction fee-per-kb
			// is less than the peer's feefilter.
			feeFilter := atomic.LoadInt64(&sp.feeFilter)
			if feeFilter > 0 && txD.FeePerKB < feeFilter {
				return
			}

			// Don't relay the transaction if there is a bloom
			// filter loaded and the transaction doesn't match it.
			if sp.filter.IsLoaded() {
				if !sp.filter.MatchTxAndUpdate(txD.Tx) {
					return
				}
			}
		}

		// Queue the inventory to be relayed with the next batch.
		// It will be ignored if the peer is already known to
		// have the inventory.
		sp.QueueInventory(msg.invVect)
	})
}

func (s *server) handleSendBlockMsg(state *peerState, msg sendMsg) {

	fmt.Println("可广播的可信节点数", state.Count())
	state.forAllPeers(func(sp *serverPeer) {
		if !sp.Connected() {
			return
		}

		// Queue the inventory to be relayed with the next batch.
		// It will be ignored if the peer is already known to
		// have the inventory.
		block := msg.data.(*wire.MsgCandidate)
		var dc chan<- struct{}
		sp.QueueMessageWithEncoding(block, dc, wire.BaseEncoding)
	})
}

func (s *server) handleSendSignMsg(state *peerState, msg sendSignature) {
	state.forAllPeers(func(sp *serverPeer) {
		if !sp.Connected() {
			return
		}

		// Queue the inventory to be relayed with the next batch.
		// It will be ignored if the peer is already known to
		// have the inventory.
		sign := msg.data.(*wire.MsgSign)
		var dc chan<- struct{}
		sp.QueueMessageWithEncoding(sign, dc, wire.BaseEncoding)
	})
}

// handleBroadcastMsg处理向同行广播消息。它是从peerHandler goroutine调用的。
// handleBroadcastMsg deals with broadcasting messages to peers.  It is invoked
// from the peerHandler goroutine.
func (s *server) handleBroadcastMsg(state *peerState, bmsg *broadcastMsg) {
	state.forAllPeers(func(sp *serverPeer) {
		if !sp.Connected() {
			return
		}

		for _, ep := range bmsg.excludePeers {
			if sp == ep {
				return
			}
		}

		sp.QueueMessage(bmsg.message, nil)
	})
}

type getConnCountMsg struct {
	reply chan int32
}

type getPeersMsg struct {
	reply chan []*serverPeer
}

type getOutboundGroup struct {
	key   string
	reply chan int
}

type getAddedNodesMsg struct {
	reply chan []*serverPeer
}

type disconnectNodeMsg struct {
	cmp   func(*serverPeer) bool
	reply chan error
}

type connectNodeMsg struct {
	addr      string
	permanent bool
	reply     chan error
}

type removeNodeMsg struct {
	cmp   func(*serverPeer) bool
	reply chan error
}

// handleQuery is the central handler for all queries and commands from other
// goroutines related to peer state.
func (s *server) handleQuery(state *peerState, querymsg interface{}) {
	switch msg := querymsg.(type) {
	case getConnCountMsg:
		nconnected := int32(0)
		state.forAllPeers(func(sp *serverPeer) {
			if sp.Connected() {
				nconnected++
			}
		})
		msg.reply <- nconnected

	case getPeersMsg:
		peers := make([]*serverPeer, 0, state.Count())
		state.forAllPeers(func(sp *serverPeer) {
			if !sp.Connected() {
				return
			}
			peers = append(peers, sp)
		})
		msg.reply <- peers

	case connectNodeMsg:
		// TODO: duplicate oneshots?
		// Limit max number of total peers.
		if state.Count() >= cfg.MaxPeers {
			msg.reply <- errors.New("max peers reached")
			return
		}
		for _, peer := range state.persistentPeers {
			if peer.Addr() == msg.addr {
				if msg.permanent {
					msg.reply <- errors.New("peer already connected")
				} else {
					msg.reply <- errors.New("peer exists as a permanent peer")
				}
				return
			}
		}

		netAddr, err := addrStringToNetAddr(msg.addr)
		if err != nil {
			msg.reply <- err
			return
		}

		// TODO: if too many, nuke a non-perm peer.
		go s.connManager.Connect(&connmgr.ConnReq{
			Addr:      netAddr,
			Permanent: msg.permanent,
		})
		msg.reply <- nil
	case removeNodeMsg:
		found := disconnectPeer(state.persistentPeers, msg.cmp, func(sp *serverPeer) {
			// Keep group counts ok since we remove from
			// the list now.
			state.outboundGroups[addrmgr.GroupKey(sp.NA())]--
		})

		if found {
			msg.reply <- nil
		} else {
			msg.reply <- errors.New("peer not found")
		}
	case getOutboundGroup:
		count, ok := state.outboundGroups[msg.key]
		if ok {
			msg.reply <- count
		} else {
			msg.reply <- 0
		}
	// Request a list of the persistent (added) peers.
	case getAddedNodesMsg:
		// Respond with a slice of the relevant peers.
		peers := make([]*serverPeer, 0, len(state.persistentPeers))
		for _, sp := range state.persistentPeers {
			peers = append(peers, sp)
		}
		msg.reply <- peers
	case disconnectNodeMsg:
		// Check inbound peers. We pass a nil callback since we don't
		// require any additional actions on disconnect for inbound peers.
		found := disconnectPeer(state.inboundPeers, msg.cmp, nil)
		if found {
			msg.reply <- nil
			return
		}

		// Check outbound peers.
		found = disconnectPeer(state.outboundPeers, msg.cmp, func(sp *serverPeer) {
			// Keep group counts ok since we remove from
			// the list now.
			state.outboundGroups[addrmgr.GroupKey(sp.NA())]--
		})
		if found {
			// If there are multiple outbound connections to the same
			// ip:port, continue disconnecting them all until no such
			// peers are found.
			for found {
				found = disconnectPeer(state.outboundPeers, msg.cmp, func(sp *serverPeer) {
					state.outboundGroups[addrmgr.GroupKey(sp.NA())]--
				})
			}
			msg.reply <- nil
			return
		}

		msg.reply <- errors.New("peer not found")
	}
}

// disconnectPeer attempts to drop the connection of a targeted peer in the
// passed peer list. Targets are identified via usage of the passed
// `compareFunc`, which should return `true` if the passed peer is the target
// peer. This function returns true on success and false if the peer is unable
// to be located. If the peer is found, and the passed callback: `whenFound'
// isn't nil, we call it with the peer as the argument before it is removed
// from the peerList, and is disconnected from the server.
func disconnectPeer(peerList map[int32]*serverPeer, compareFunc func(*serverPeer) bool, whenFound func(*serverPeer)) bool {
	for addr, peer := range peerList {
		if compareFunc(peer) {
			if whenFound != nil {
				whenFound(peer)
			}

			// This is ok because we are not continuing
			// to iterate so won't corrupt the loop.
			delete(peerList, addr)
			peer.Disconnect()
			return true
		}
	}
	return false
}

// 返回给定serverPeer的配置
// newPeerConfig returns the configuration for the given serverPeer.
func newPeerConfig(sp *serverPeer) *peer.Config {
	return &peer.Config{
		Listeners: peer.MessageListeners{
			OnVersion:      sp.OnVersion,
			OnMemPool:      sp.OnMemPool,
			OnTx:           sp.OnTx,
			OnBlock:        sp.OnBlock,
			OnCandidate:    sp.OnCandidate,
			OnInv:          sp.OnInv,
			OnHeaders:      sp.OnHeaders,
			OnGetData:      sp.OnGetData,
			OnGetBlocks:    sp.OnGetBlocks,
			OnGetHeaders:   sp.OnGetHeaders,
			OnGetCFilters:  sp.OnGetCFilters,
			OnGetCFHeaders: sp.OnGetCFHeaders,
			OnGetCFCheckpt: sp.OnGetCFCheckpt,
			OnFeeFilter:    sp.OnFeeFilter,
			OnFilterAdd:    sp.OnFilterAdd,
			OnFilterClear:  sp.OnFilterClear,
			OnFilterLoad:   sp.OnFilterLoad,
			OnGetAddr:      sp.OnGetAddr,
			OnAddr:         sp.OnAddr,
			OnRead:         sp.OnRead,
			OnWrite:        sp.OnWrite,
			OnSign:         sp.OnSign,

			// Note: The reference client currently bans peers that send alerts
			// not signed with its key.  We could verify against their key, but
			// since the reference client is currently unwilling to support
			// other implementations' alert messages, we will not relay theirs.
			OnAlert: nil,
		},
		NewestBlock:       sp.newestBlock,
		HostToNetAddress:  sp.server.addrManager.HostToNetAddress,
		Proxy:             cfg.Proxy,
		UserAgentName:     userAgentName,
		UserAgentVersion:  userAgentVersion,
		UserAgentComments: cfg.UserAgentComments,
		ChainParams:       sp.server.chainParams,
		Services:          sp.server.services,
		DisableRelayTx:    cfg.BlocksOnly,
		ProtocolVersion:   peer.MaxProtocolVersion,
		TrickleInterval:   cfg.TrickleInterval,
	}
}

// 当建立新的入站连接时，连接管理器将调用inboundPeerConnected。
// 它初始化一个新的入站服务器对等实例，将其与连接关联，并启动goroutine等待断开连接。
// inboundPeerConnected is invoked by the connection manager when a new inbound
// connection is established.  It initializes a new inbound server peer
// instance, associates it with the connection, and starts a goroutine to wait
// for disconnection.
func (s *server) inboundPeerConnected(conn net.Conn) {
	sp := newServerPeer(s, false)
	sp.isWhitelisted = isWhitelisted(conn.RemoteAddr())
	sp.Peer = peer.NewInboundPeer(newPeerConfig(sp))
	sp.AssociateConnection(conn)
	go s.peerDoneHandler(sp)
}

// 当建立新的出站连接时，连接管理器将调用outboundPeerConnected。
// outboundPeerConnected is invoked by the connection manager when a new
// outbound connection is established.  It initializes a new outbound server
// peer instance, associates it with the relevant state such as the connection
// request instance and the connection itself, and finally notifies the address
// manager of the attempt.
func (s *server) outboundPeerConnected(c *connmgr.ConnReq, conn net.Conn) {
	sp := newServerPeer(s, c.Permanent)
	p, err := peer.NewOutboundPeer(newPeerConfig(sp), c.Addr.String())
	if err != nil {
		srvrLog.Debugf("Cannot create outbound peer %s: %v", c.Addr, err)
		s.connManager.Disconnect(c.ID())
	}
	sp.Peer = p
	sp.connReq = c
	sp.isWhitelisted = isWhitelisted(conn.RemoteAddr())
	sp.AssociateConnection(conn)
	go s.peerDoneHandler(sp)
	s.addrManager.Attempt(sp.NA())
}

// peerDoneHandler通过通知服务器它已经完成并执行了其他需要的清理来处理对等断开。
// peerDoneHandler handles peer disconnects by notifiying the server that it's
// done along with other performing other desirable cleanup.
func (s *server) peerDoneHandler(sp *serverPeer) {
	sp.WaitForDisconnect()
	s.donePeers <- sp

	// Only tell sync manager we are gone if we ever told it we existed.
	if sp.VersionKnown() {
		s.syncManager.DonePeer(sp.Peer)

		// Evict any remaining orphans that were sent by the peer.
		numEvicted := s.txMemPool.RemoveOrphansByTag(mempool.Tag(sp.ID()))
		if numEvicted > 0 {
			txmpLog.Debugf("Evicted %d %s from peer %v (id %d)",
				numEvicted, pickNoun(numEvicted, "orphan",
					"orphans"), sp, sp.ID())
		}
	}
	close(sp.quit)
}

// peerHandler用于处理对等操作，例如在服务器中添加和删除对等点、禁止对等点以及向对等点广播消息。它必须在goroutine中运行。
// peerHandler is used to handle peer operations such as adding and removing
// peers to and from the server, banning peers, and broadcasting messages to
// peers.  It must be run in a goroutine.
func (s *server) peerHandler() {
	// Start the address manager and sync manager, both of which are needed
	// by peers.  This is done here since their lifecycle is closely tied
	// to this handler and rather than adding more channels to sychronize
	// things, it's easier and slightly faster to simply start and stop them
	// in this handler.
	s.addrManager.Start()
	s.syncManager.Start()

	srvrLog.Tracef("Starting peer handler")

	state := &peerState{
		inboundPeers:    make(map[int32]*serverPeer),
		persistentPeers: make(map[int32]*serverPeer),
		outboundPeers:   make(map[int32]*serverPeer),
		banned:          make(map[string]time.Time),
		outboundGroups:  make(map[string]int),
	}

	if !cfg.DisableDNSSeed {
		// Add peers discovered through DNS to the address manager.
		connmgr.SeedFromDNS(activeNetParams.Params, defaultRequiredServices,
			btcdLookup, func(addrs []*wire.NetAddress) {
				// Bitcoind uses a lookup of the dns seeder here. This
				// is rather strange since the values looked up by the
				// DNS seed lookups will vary quite a lot.
				// to replicate this behaviour we put all addresses as
				// having come from the first one.
				s.addrManager.AddAddresses(addrs, addrs[0])
			})
	}
	go s.connManager.Start()

out:
	for {
		select {
		// New peers connected to the server.
		case p := <-s.newPeers:
			s.handleAddPeerMsg(state, p)

		// Disconnected peers.
		case p := <-s.donePeers:
			s.handleDonePeerMsg(state, p)

		// Block accepted in mainchain or orphan, update peer height.
		case umsg := <-s.peerHeightsUpdate:
			s.handleUpdatePeerHeights(state, umsg)

		// Peer to ban.
		case p := <-s.banPeers:
			s.handleBanPeerMsg(state, p)

		// New inventory to potentially be relayed to other peers.
		// 新inv可能会转发给其他同行。
		case invMsg := <-s.relayInv:
			s.handleRelayInvMsg(state, invMsg)

		case sendMsg := <-s.sendMsg:
			s.handleSendBlockMsg(state, sendMsg)

		case sendSignature := <-s.sendSignature:
			s.handleSendSignMsg(state, sendSignature)

		// Message to broadcast to all connected peers except those
		// which are excluded by the message.
		case bmsg := <-s.broadcast:
			s.handleBroadcastMsg(state, &bmsg)

		case qmsg := <-s.query:
			s.handleQuery(state, qmsg)

		case <-s.quit:
			// Disconnect all peers on server shutdown.
			state.forAllPeers(func(sp *serverPeer) {
				srvrLog.Tracef("Shutdown peer %s", sp)
				sp.Disconnect()
			})
			break out
		}
	}

	s.connManager.Stop()
	s.syncManager.Stop()
	s.addrManager.Stop()

	// Drain channels before exiting so nothing is left waiting around
	// to send.
cleanup:
	for {
		select {
		case <-s.newPeers:
		case <-s.donePeers:
		case <-s.peerHeightsUpdate:
		case <-s.relayInv:
		case <-s.broadcast:
		case <-s.query:
		default:
			break cleanup
		}
	}
	s.wg.Done()
	srvrLog.Tracef("Peer handler done")
}

// 添加一个已经连接到服务器的新对等点。
// AddPeer adds a new peer that has already been connected to the server.
func (s *server) AddPeer(sp *serverPeer) {
	s.newPeers <- sp
}

// BanPeer bans a peer that has already been connected to the server by ip.
func (s *server) BanPeer(sp *serverPeer) {
	s.banPeers <- sp
}

// RelayInventory将传递的库存向量传递给所有尚未知道它的已连接对等点。
// RelayInventory relays the passed inventory vector to all connected peers
// that are not already known to have it.
func (s *server) RelayInventory(invVect *wire.InvVect, data interface{}) {
	s.relayInv <- relayMsg{invVect: invVect, data: data}
}
func (s *server) SendBlock(data interface{}) {
	s.sendMsg <- sendMsg{data: data}
}

func (s *server) SendSign(data interface{}) {
	s.sendSignature <- sendSignature{data: data}
}

// BroadcastMessage sends msg to all peers currently connected to the server
// except those in the passed peers to exclude.
func (s *server) BroadcastMessage(msg wire.Message, exclPeers ...*serverPeer) {
	// XXX: Need to determine if this is an alert that has already been
	// broadcast and refrain from broadcasting again.
	bmsg := broadcastMsg{message: msg, excludePeers: exclPeers}
	s.broadcast <- bmsg
}

// ConnectedCount returns the number of currently connected peers.
func (s *server) ConnectedCount() int32 {
	replyChan := make(chan int32)

	s.query <- getConnCountMsg{reply: replyChan}

	return <-replyChan
}

// OutboundGroupCount returns the number of peers connected to the given
// outbound group key.
func (s *server) OutboundGroupCount(key string) int {
	replyChan := make(chan int)
	s.query <- getOutboundGroup{key: key, reply: replyChan}
	return <-replyChan
}

// AddBytesSent adds the passed number of bytes to the total bytes sent counter
// for the server.  It is safe for concurrent access.
func (s *server) AddBytesSent(bytesSent uint64) {
	atomic.AddUint64(&s.bytesSent, bytesSent)
}

// AddBytesReceived adds the passed number of bytes to the total bytes received
// counter for the server.  It is safe for concurrent access.
func (s *server) AddBytesReceived(bytesReceived uint64) {
	atomic.AddUint64(&s.bytesReceived, bytesReceived)
}

// NetTotals returns the sum of all bytes received and sent across the network
// for all peers.  It is safe for concurrent access.
func (s *server) NetTotals() (uint64, uint64) {
	return atomic.LoadUint64(&s.bytesReceived),
		atomic.LoadUint64(&s.bytesSent)
}

// UpdatePeerHeights更新已发布最新连接主链块或已识别孤儿的所有对等节点的高度。
// 这些高度更新允许我们动态刷新对等点高度，确保同步对等点选择能够访问每个对等点的最新块高度。
// UpdatePeerHeights updates the heights of all peers who have have announced
// the latest connected main chain block, or a recognized orphan. These height
// updates allow us to dynamically refresh peer heights, ensuring sync peer
// selection has access to the latest block heights for each peer.
func (s *server) UpdatePeerHeights(latestBlkHash *chainhash.Hash, latestHeight int32, updateSource *peer.Peer) {
	s.peerHeightsUpdate <- updatePeerHeightsMsg{
		newHash:    latestBlkHash,
		newHeight:  latestHeight,
		originPeer: updateSource,
	}
}

// rebroadcastHandler keeps track of user submitted inventories that we have
// sent out but have not yet made it into a block. We periodically rebroadcast
// them in case our peers restarted or otherwise lost track of them.
func (s *server) rebroadcastHandler() {
	// Wait 5 min before first tx rebroadcast.
	timer := time.NewTimer(5 * time.Minute)
	pendingInvs := make(map[wire.InvVect]interface{})

out:
	for {
		select {
		case riv := <-s.modifyRebroadcastInv:
			switch msg := riv.(type) {
			// Incoming InvVects are added to our map of RPC txs.
			case broadcastInventoryAdd:
				pendingInvs[*msg.invVect] = msg.data

			// When an InvVect has been added to a block, we can
			// now remove it, if it was present.
			case broadcastInventoryDel:
				if _, ok := pendingInvs[*msg]; ok {
					delete(pendingInvs, *msg)
				}
			}

		case <-timer.C:
			// Any inventory we have has not made it into a block
			// yet. We periodically resubmit them until they have.
			for iv, data := range pendingInvs {
				ivCopy := iv
				s.RelayInventory(&ivCopy, data)
			}

			// Process at a random time up to 30mins (in seconds)
			// in the future.
			timer.Reset(time.Second *
				time.Duration(randomUint16Number(1800)))

		case <-s.quit:
			break out
		}
	}

	timer.Stop()

	// Drain channels before exiting so nothing is left waiting around
	// to send.
cleanup:
	for {
		select {
		case <-s.modifyRebroadcastInv:
		default:
			break cleanup
		}
	}
	s.wg.Done()
}

// 接受来自对等点的连接。
// Start begins accepting connections from peers.
func (s *server) Start() {
	// Already started?
	if atomic.AddInt32(&s.started, 1) != 1 {
		return
	}

	srvrLog.Trace("Starting server")

	// Server startup time. Used for the uptime command for uptime calculation.
	s.startupTime = time.Now().Unix()

	// Start the peer handler which in turn starts the address and block
	// managers.
	s.wg.Add(1)
	go s.peerHandler()

	if s.nat != nil {
		s.wg.Add(1)
		go s.upnpUpdateThread()
	}

	//if !cfg.DisableRPC {
	//	s.wg.Add(1)
	//
	//	//启动rebroadcastHandler，它确保RPC服务器接收到的用户tx被重新广播，直到包含在一个块中。
	//	// Start the rebroadcastHandler, which ensures user tx received by
	//	// the RPC server are rebroadcast until being included in a block.
	//	go s.rebroadcastHandler()
	//
	//	s.rpcServer.Start()
	//}

	// Start the CPU miner if generation is enabled.
	if cfg.Generate {
		s.cpuMiner.Start()
	}
}

// Stop gracefully shuts down the server by stopping and disconnecting all
// peers and the main listener.
func (s *server) Stop() error {
	// Make sure this only happens once.
	if atomic.AddInt32(&s.shutdown, 1) != 1 {
		srvrLog.Infof("Server is already in the process of shutting down")
		return nil
	}

	srvrLog.Warnf("Server shutting down")

	// Stop the CPU miner if needed
	s.cpuMiner.Stop()

	// Shutdown the RPC server if it's not disabled.
	if !cfg.DisableRPC {
		s.rpcServer.Stop()
	}

	// Save fee estimator state in the database.
	s.db.Update(func(tx database.Tx) error {
		metadata := tx.Metadata()
		metadata.Put(mempool.EstimateFeeDatabaseKey, s.feeEstimator.Save())

		return nil
	})

	// Signal the remaining goroutines to quit.
	close(s.quit)
	return nil
}

// WaitForShutdown blocks until the main listener and peer handlers are stopped.
func (s *server) WaitForShutdown() {
	s.wg.Wait()
}

// ScheduleShutdown schedules a server shutdown after the specified duration.
// It also dynamically adjusts how often to warn the server is going down based
// on remaining duration.
func (s *server) ScheduleShutdown(duration time.Duration) {
	// Don't schedule shutdown more than once.
	if atomic.AddInt32(&s.shutdownSched, 1) != 1 {
		return
	}
	srvrLog.Warnf("Server shutdown in %v", duration)
	go func() {
		remaining := duration
		tickDuration := dynamicTickDuration(remaining)
		done := time.After(remaining)
		ticker := time.NewTicker(tickDuration)
	out:
		for {
			select {
			case <-done:
				ticker.Stop()
				s.Stop()
				break out
			case <-ticker.C:
				remaining = remaining - tickDuration
				if remaining < time.Second {
					continue
				}

				// Change tick duration dynamically based on remaining time.
				newDuration := dynamicTickDuration(remaining)
				if tickDuration != newDuration {
					tickDuration = newDuration
					ticker.Stop()
					ticker = time.NewTicker(tickDuration)
				}
				srvrLog.Warnf("Server shutdown in %v", remaining)
			}
		}
	}()
}

// parseListeners determines whether each listen address is IPv4 and IPv6 and
// returns a slice of appropriate net.Addrs to listen on with TCP. It also
// properly detects addresses which apply to "all interfaces" and adds the
// address as both IPv4 and IPv6.
func parseListeners(addrs []string) ([]net.Addr, error) {
	netAddrs := make([]net.Addr, 0, len(addrs)*2)
	for _, addr := range addrs {
		host, _, err := net.SplitHostPort(addr)
		if err != nil {
			// Shouldn't happen due to already being normalized.
			return nil, err
		}

		// Empty host or host of * on plan9 is both IPv4 and IPv6.
		if host == "" || (host == "*" && runtime.GOOS == "plan9") {
			netAddrs = append(netAddrs, simpleAddr{net: "tcp4", addr: addr})
			netAddrs = append(netAddrs, simpleAddr{net: "tcp6", addr: addr})
			continue
		}

		// Strip IPv6 zone id if present since net.ParseIP does not
		// handle it.
		zoneIndex := strings.LastIndex(host, "%")
		if zoneIndex > 0 {
			host = host[:zoneIndex]
		}

		// Parse the IP.
		ip := net.ParseIP(host)
		if ip == nil {
			return nil, fmt.Errorf("'%s' is not a valid IP address", host)
		}

		// To4 returns nil when the IP is not an IPv4 address, so use
		// this determine the address type.
		if ip.To4() == nil {
			netAddrs = append(netAddrs, simpleAddr{net: "tcp6", addr: addr})
		} else {
			netAddrs = append(netAddrs, simpleAddr{net: "tcp4", addr: addr})
		}
	}
	return netAddrs, nil
}

func (s *server) upnpUpdateThread() {
	// 为了防止代码重复，我们每15分钟续租一次。
	// Go off immediately to prevent code duplication, thereafter we renew
	// lease every 15 minutes.
	timer := time.NewTimer(0 * time.Second)
	lport, _ := strconv.ParseInt(activeNetParams.DefaultPort, 10, 16)
	first := true
out:
	for {
		select {
		case <-timer.C:
			// TODO: pick external port  more cleverly
			// TODO: know which ports we are listening to on an external net.
			// TODO: if specific listen port doesn't work then ask for wildcard
			// listen port?
			// XXX this assumes timeout is in seconds.
			listenPort, err := s.nat.AddPortMapping("tcp", int(lport), int(lport),
				"btcd listen port", 20*60)
			if err != nil {
				srvrLog.Warnf("can't add UPnP port mapping: %v", err)
			}
			if first && err == nil {
				// TODO: look this up periodically to see if upnp domain changed
				// and so did ip.
				externalip, err := s.nat.GetExternalAddress()
				if err != nil {
					srvrLog.Warnf("UPnP can't get external address: %v", err)
					continue out
				}
				na := wire.NewNetAddressIPPort(externalip, uint16(listenPort),
					s.services)
				err = s.addrManager.AddLocalAddress(na, addrmgr.UpnpPrio)
				if err != nil {
					// XXX DeletePortMapping?
				}
				srvrLog.Warnf("Successfully bound via UPnP to %s", addrmgr.NetAddressKey(na))
				first = false
			}
			timer.Reset(time.Minute * 15)
		case <-s.quit:
			break out
		}
	}

	timer.Stop()

	if err := s.nat.DeletePortMapping("tcp", int(lport), int(lport)); err != nil {
		srvrLog.Warnf("unable to remove UPnP port mapping: %v", err)
	} else {
		srvrLog.Debugf("successfully disestablished UPnP port mapping")
	}

	s.wg.Done()
}

// setupRPCListeners returns a slice of listeners that are configured for use
// with the RPC server depending on the configuration settings for listen
// addresses and TLS.
func setupRPCListeners() ([]net.Listener, error) {
	// Setup TLS if not disabled.
	listenFunc := net.Listen
	if !cfg.DisableTLS {
		// Generate the TLS cert and key file if both don't already
		// exist.
		if !fileExists(cfg.RPCKey) && !fileExists(cfg.RPCCert) {
			err := genCertPair(cfg.RPCCert, cfg.RPCKey)
			if err != nil {
				return nil, err
			}
		}
		keypair, err := tls.LoadX509KeyPair(cfg.RPCCert, cfg.RPCKey)
		if err != nil {
			return nil, err
		}

		tlsConfig := tls.Config{
			Certificates: []tls.Certificate{keypair},
			MinVersion:   tls.VersionTLS12,
		}

		// Change the standard net.Listen function to the tls one.
		listenFunc = func(net string, laddr string) (net.Listener, error) {
			return tls.Listen(net, laddr, &tlsConfig)
		}
	}

	netAddrs, err := parseListeners(cfg.RPCListeners)
	if err != nil {
		return nil, err
	}

	listeners := make([]net.Listener, 0, len(netAddrs))
	for _, addr := range netAddrs {
		listener, err := listenFunc(addr.Network(), addr.String())
		if err != nil {
			rpcsLog.Warnf("Can't listen on %s: %v", addr, err)
			continue
		}
		listeners = append(listeners, listener)
	}

	return listeners, nil
}

// 返回一个新的btcd服务器，该服务器配置为在addr上侦听chainParams指定的比特币网络类型。使用start开始接受来自对等点的连接。
// newServer returns a new btcd server configured to listen on addr for the
// bitcoin network type specified by chainParams.  Use start to begin accepting
// connections from peers.
func newServer(listenAddrs []string, db database.DB, chainParams *chaincfg.Params, interrupt <-chan struct{}) (*server, error) {
	services := defaultServices
	if cfg.NoPeerBloomFilters {
		services &^= wire.SFNodeBloom
	}
	if cfg.NoCFilters {
		services &^= wire.SFNodeCF
	}

	amgr := addrmgr.New(cfg.DataDir, btcdLookup)

	var listeners []net.Listener
	var nat NAT
	if !cfg.DisableListen {
		var err error
		listeners, nat, err = initListeners(amgr, listenAddrs, services)
		if err != nil {
			return nil, err
		}
		if len(listeners) == 0 {
			return nil, errors.New("no valid listen address")
		}
	}

	s := server{
		chainParams:          chainParams,
		addrManager:          amgr,
		newPeers:             make(chan *serverPeer, cfg.MaxPeers),
		donePeers:            make(chan *serverPeer, cfg.MaxPeers),
		banPeers:             make(chan *serverPeer, cfg.MaxPeers),
		query:                make(chan interface{}),
		relayInv:             make(chan relayMsg, cfg.MaxPeers),
		sendMsg:              make(chan sendMsg, cfg.MaxPeers),
		sendSignature:        make(chan sendSignature, cfg.MaxPeers),
		broadcast:            make(chan broadcastMsg, cfg.MaxPeers),
		quit:                 make(chan struct{}),
		modifyRebroadcastInv: make(chan interface{}),
		peerHeightsUpdate:    make(chan updatePeerHeightsMsg),
		nat:                  nat,
		db:                   db,
		timeSource:           blockchain.NewMedianTime(),
		services:             services,
		sigCache:             txscript.NewSigCache(cfg.SigCacheMaxSize),
		hashCache:            txscript.NewHashCache(cfg.SigCacheMaxSize),
		cfCheckptCaches:      make(map[wire.FilterType][]cfHeaderKV),
	}

	// Create the transaction and address indexes if needed.
	//
	// CAUTION: the txindex needs to be first in the indexes array because
	// the addrindex uses data from the txindex during catchup.  If the
	// addrindex is run first, it may not have the transactions from the
	// current block indexed.
	var indexes []indexers.Indexer
	if cfg.TxIndex || cfg.AddrIndex {
		// Enable transaction index if address index is enabled since it
		// requires it.
		if !cfg.TxIndex {
			indxLog.Infof("Transaction index enabled because it " +
				"is required by the address index")
			cfg.TxIndex = true
		} else {
			indxLog.Info("Transaction index is enabled")
		}

		s.txIndex = indexers.NewTxIndex(db)
		indexes = append(indexes, s.txIndex)
	}
	if cfg.AddrIndex {
		indxLog.Info("Address index is enabled")
		s.addrIndex = indexers.NewAddrIndex(db, chainParams)
		indexes = append(indexes, s.addrIndex)
	}
	if !cfg.NoCFilters {
		indxLog.Info("Committed filter index is enabled")
		s.cfIndex = indexers.NewCfIndex(db, chainParams)
		indexes = append(indexes, s.cfIndex)
	}

	// Create an index manager if any of the optional indexes are enabled.
	var indexManager blockchain.IndexManager
	if len(indexes) > 0 {
		indexManager = indexers.NewManager(db, indexes)
	}

	// Merge given checkpoints with the default ones unless they are disabled.
	//var checkpoints []chaincfg.Checkpoint
	if !cfg.DisableCheckpoints {
		//checkpoints = mergeCheckpoints(s.chainParams.Checkpoints, cfg.addCheckpoints)
	}

	// Create a new block chain instance with the appropriate configuration.
	var err error
	s.chain, err = blockchain.New(&blockchain.Config{
		DB:          s.db,
		Interrupt:   interrupt,
		ChainParams: s.chainParams,
		//Checkpoints:  checkpoints,
		TimeSource:   s.timeSource,
		SigCache:     s.sigCache,
		IndexManager: indexManager,
		HashCache:    s.hashCache,
	})
	if err != nil {
		return nil, err
	}

	// 在数据库中搜索一个FeeEstimator状态。如果找不到或无法加载，则创建一个新的。
	// Search for a FeeEstimator state in the database. If none can be found
	// or if it cannot be loaded, create a new one.
	db.Update(func(tx database.Tx) error {
		metadata := tx.Metadata()
		feeEstimationData := metadata.Get(mempool.EstimateFeeDatabaseKey)
		if feeEstimationData != nil {
			// delete it from the database so that we don't try to restore the
			// same thing again somehow.
			metadata.Delete(mempool.EstimateFeeDatabaseKey)

			// If there is an error, log it and make a new fee estimator.
			var err error
			s.feeEstimator, err = mempool.RestoreFeeEstimator(feeEstimationData)

			if err != nil {
				peerLog.Errorf("Failed to restore fee estimator %v", err)
			}
		}

		return nil
	})

	// If no feeEstimator has been found, or if the one that has been found
	// is behind somehow, create a new one and start over.
	if s.feeEstimator == nil || s.feeEstimator.LastKnownHeight() != s.chain.BestSnapshot().Height {
		s.feeEstimator = mempool.NewFeeEstimator(
			mempool.DefaultEstimateFeeMaxRollback,
			mempool.DefaultEstimateFeeMinRegisteredBlocks)
	}

	txC := mempool.Config{
		Policy: mempool.Policy{
			DisableRelayPriority: cfg.NoRelayPriority,
			AcceptNonStd:         cfg.RelayNonStd,
			FreeTxRelayLimit:     cfg.FreeTxRelayLimit,
			MaxOrphanTxs:         cfg.MaxOrphanTxs,
			MaxOrphanTxSize:      defaultMaxOrphanTxSize,
			MaxSigOpCostPerTx:    blockchain.MaxBlockSigOpsCost / 4,
			MinRelayTxFee:        cfg.minRelayTxFee,
			MaxTxVersion:         2,
		},
		ChainParams:    chainParams,
		FetchUtxoView:  s.chain.FetchUtxoView,
		BestHeight:     func() int32 { return s.chain.BestSnapshot().Height },
		MedianTimePast: func() time.Time { return s.chain.BestSnapshot().MedianTime },
		CalcSequenceLock: func(tx *drcutil.Tx, view *blockchain.UtxoViewpoint) (*blockchain.SequenceLock, error) {
			return s.chain.CalcSequenceLock(tx, view, true)
		},
		//IsDeploymentActive: s.chain.IsDeploymentActive,
		SigCache:     s.sigCache,
		HashCache:    s.hashCache,
		AddrIndex:    s.addrIndex,
		FeeEstimator: s.feeEstimator,
	}
	s.txMemPool = mempool.New(&txC)

	s.syncManager, err = netsync.New(&netsync.Config{
		PeerNotifier:       &s,
		Chain:              s.chain,
		TxMemPool:          s.txMemPool,
		ChainParams:        s.chainParams,
		DisableCheckpoints: cfg.DisableCheckpoints,
		MaxPeers:           cfg.MaxPeers,
		FeeEstimator:       s.feeEstimator,
	})
	if err != nil {
		return nil, err
	}

	//根据配置选项创建挖掘策略和块模板生成器。
	// Create the mining policy and block template generator based on the
	// configuration options.
	//
	// NOTE: The CPU miner relies on the mempool, so the mempool has to be
	// created before calling the function to create the CPU miner.
	policy := mining.Policy{
		BlockMinWeight:    cfg.BlockMinWeight,
		BlockMaxWeight:    cfg.BlockMaxWeight,
		BlockMinSize:      cfg.BlockMinSize,
		BlockMaxSize:      cfg.BlockMaxSize,
		BlockPrioritySize: cfg.BlockPrioritySize,
		TxMinFreeFee:      cfg.minRelayTxFee,
	}
	blockTemplateGenerator := mining.NewBlkTmplGenerator(&policy,
		s.chainParams, s.txMemPool, s.chain, s.timeSource,
		s.sigCache, s.hashCache)
	s.cpuMiner = cpuminer.New(&cpuminer.Config{
		ChainParams:            chainParams,
		BlockTemplateGenerator: blockTemplateGenerator,
		MiningAddrs:            cfg.miningAddrs,
		ProcessBlock:           s.syncManager.ProcessBlock,
		SendBlock:              s.syncManager.SendBlock,
		SendSign:               s.syncManager.SendSign,
		ConnectedCount:         s.ConnectedCount,
		IsCurrent:              s.syncManager.IsCurrent,
		Chain:                  s.chain,
	})

	// Only setup a function to return new addresses to connect to when
	// not running in connect-only mode.  The simulation network is always
	// in connect-only mode since it is only intended to connect to
	// specified peers and actively avoid advertising and connecting to
	// discovered peers in order to prevent it from becoming a public test
	// network.
	var newAddressFunc func() (net.Addr, error)
	if !cfg.SimNet && len(cfg.ConnectPeers) == 0 {
		newAddressFunc = func() (net.Addr, error) {
			for tries := 0; tries < 100; tries++ {
				addr := s.addrManager.GetAddress()
				if addr == nil {
					break
				}

				// Address will not be invalid, local or unroutable
				// because addrmanager rejects those on addition.
				// Just check that we don't already have an address
				// in the same group so that we are not connecting
				// to the same network segment at the expense of
				// others.
				key := addrmgr.GroupKey(addr.NetAddress())
				if s.OutboundGroupCount(key) != 0 {
					continue
				}

				// only allow recent nodes (10mins) after we failed 30
				// times
				if tries < 30 && time.Since(addr.LastAttempt()) < 10*time.Minute {
					continue
				}

				// allow nondefault ports after 50 failed tries.
				if tries < 50 && fmt.Sprintf("%d", addr.NetAddress().Port) !=
					activeNetParams.DefaultPort {
					continue
				}

				addrString := addrmgr.NetAddressKey(addr.NetAddress())
				return addrStringToNetAddr(addrString)
			}

			return nil, errors.New("no valid connect address")
		}
	}

	// Create a connection manager.
	targetOutbound := defaultTargetOutbound
	if cfg.MaxPeers < targetOutbound {
		targetOutbound = cfg.MaxPeers
	}
	cmgr, err := connmgr.New(&connmgr.Config{
		Listeners:      listeners,
		OnAccept:       s.inboundPeerConnected,
		RetryDuration:  connectionRetryInterval,
		TargetOutbound: uint32(targetOutbound),
		Dial:           btcdDial,
		OnConnection:   s.outboundPeerConnected,
		GetNewAddress:  newAddressFunc,
	})
	if err != nil {
		return nil, err
	}
	s.connManager = cmgr

	// Start up persistent peers.
	permanentPeers := cfg.ConnectPeers
	if len(permanentPeers) == 0 {
		permanentPeers = cfg.AddPeers
	}
	for _, addr := range permanentPeers {
		netAddr, err := addrStringToNetAddr(addr)
		if err != nil {
			return nil, err
		}

		go s.connManager.Connect(&connmgr.ConnReq{
			Addr:      netAddr,
			Permanent: true,
		})
	}

	if !cfg.DisableRPC {
		// Setup listeners for the configured RPC listen addresses and
		// TLS settings.
		rpcListeners, err := setupRPCListeners()
		if err != nil {
			return nil, err
		}
		if len(rpcListeners) == 0 {
			return nil, errors.New("RPCS: No valid listen address")
		}

		s.rpcServer, err = newRPCServer(&rpcserverConfig{
			Listeners:    rpcListeners,
			StartupTime:  s.startupTime,
			ConnMgr:      &rpcConnManager{&s},
			SyncMgr:      &rpcSyncMgr{&s, s.syncManager},
			TimeSource:   s.timeSource,
			Chain:        s.chain,
			ChainParams:  chainParams,
			DB:           db,
			TxMemPool:    s.txMemPool,
			Generator:    blockTemplateGenerator,
			CPUMiner:     s.cpuMiner,
			TxIndex:      s.txIndex,
			AddrIndex:    s.addrIndex,
			CfIndex:      s.cfIndex,
			FeeEstimator: s.feeEstimator,
		})
		if err != nil {
			return nil, err
		}

		// Signal process shutdown when the RPC server requests it.
		go func() {
			<-s.rpcServer.RequestedProcessShutdown()
			shutdownRequestChannel <- struct{}{}
		}()
	}

	return &s, nil
}

// 初始化配置的网络侦听器，并将任何绑定的地址添加到地址管理器。返回监听器和NAT接口，如果使用UPnP，则该接口为非nil。
// initListeners initializes the configured net listeners and adds any bound
// addresses to the address manager. Returns the listeners and a NAT interface,
// which is non-nil if UPnP is in use.
func initListeners(amgr *addrmgr.AddrManager, listenAddrs []string, services wire.ServiceFlag) ([]net.Listener, NAT, error) {
	// Listen for TCP connections at the configured addresses
	netAddrs, err := parseListeners(listenAddrs)
	if err != nil {
		return nil, nil, err
	}

	listeners := make([]net.Listener, 0, len(netAddrs))
	for _, addr := range netAddrs {
		listener, err := net.Listen(addr.Network(), addr.String())
		if err != nil {
			srvrLog.Warnf("Can't listen on %s: %v", addr, err)
			continue
		}
		listeners = append(listeners, listener)
	}

	var nat NAT
	if len(cfg.ExternalIPs) != 0 {
		defaultPort, err := strconv.ParseUint(activeNetParams.DefaultPort, 10, 16)
		if err != nil {
			srvrLog.Errorf("Can not parse default port %s for active chain: %v",
				activeNetParams.DefaultPort, err)
			return nil, nil, err
		}

		for _, sip := range cfg.ExternalIPs {
			eport := uint16(defaultPort)
			host, portstr, err := net.SplitHostPort(sip)
			if err != nil {
				// no port, use default.
				host = sip
			} else {
				port, err := strconv.ParseUint(portstr, 10, 16)
				if err != nil {
					srvrLog.Warnf("Can not parse port from %s for "+
						"externalip: %v", sip, err)
					continue
				}
				eport = uint16(port)
			}
			na, err := amgr.HostToNetAddress(host, eport, services)
			if err != nil {
				srvrLog.Warnf("Not adding %s as externalip: %v", sip, err)
				continue
			}

			err = amgr.AddLocalAddress(na, addrmgr.ManualPrio)
			if err != nil {
				amgrLog.Warnf("Skipping specified external IP: %v", err)
			}
		}
	} else {
		if cfg.Upnp {
			var err error
			nat, err = Discover()
			if err != nil {
				srvrLog.Warnf("Can't discover upnp: %v", err)
			}
			// nil nat here is fine, just means no upnp on network.
		}

		// Add bound addresses to address manager to be advertised to peers.
		for _, listener := range listeners {
			addr := listener.Addr().String()
			err := addLocalAddress(amgr, addr, services)
			if err != nil {
				amgrLog.Warnf("Skipping bound address %s: %v", addr, err)
			}
		}
	}

	return listeners, nat, nil
}

// 接受“host:port”形式的地址并返回一个net。Addr映射到原始地址，并将主机名解析为IP地址。它还通过返回一个net正确地处理tor地址。封装地址的Addr。
// addrStringToNetAddr takes an address in the form of 'host:port' and returns
// a net.Addr which maps to the original address with any host names resolved
// to IP addresses.  It also handles tor addresses properly by returning a
// net.Addr that encapsulates the address.
func addrStringToNetAddr(addr string) (net.Addr, error) {
	host, strPort, err := net.SplitHostPort(addr)
	if err != nil {
		return nil, err
	}

	port, err := strconv.Atoi(strPort)
	if err != nil {
		return nil, err
	}

	// Skip if host is already an IP address.
	if ip := net.ParseIP(host); ip != nil {
		return &net.TCPAddr{
			IP:   ip,
			Port: port,
		}, nil
	}

	// Tor addresses cannot be resolved to an IP, so just return an onion
	// address instead.
	if strings.HasSuffix(host, ".onion") {
		if cfg.NoOnion {
			return nil, errors.New("tor has been disabled")
		}

		return &onionAddr{addr: addr}, nil
	}

	// Attempt to look up an IP address associated with the parsed host.
	ips, err := btcdLookup(host)
	if err != nil {
		return nil, err
	}
	if len(ips) == 0 {
		return nil, fmt.Errorf("no addresses found for %s", host)
	}

	return &net.TCPAddr{
		IP:   ips[0],
		Port: port,
	}, nil
}

// 添加这个节点监听地址管理器的地址，以便将其转发给对等节点。
// addLocalAddress adds an address that this node is listening on to the
// address manager so that it may be relayed to peers.
func addLocalAddress(addrMgr *addrmgr.AddrManager, addr string, services wire.ServiceFlag) error {
	host, portStr, err := net.SplitHostPort(addr)
	if err != nil {
		return err
	}
	port, err := strconv.ParseUint(portStr, 10, 16)
	if err != nil {
		return err
	}

	if ip := net.ParseIP(host); ip != nil && ip.IsUnspecified() {
		// If bound to unspecified address, advertise all local interfaces
		addrs, err := net.InterfaceAddrs()
		if err != nil {
			return err
		}

		for _, addr := range addrs {
			ifaceIP, _, err := net.ParseCIDR(addr.String())
			if err != nil {
				continue
			}

			// If bound to 0.0.0.0, do not add IPv6 interfaces and if bound to
			// ::, do not add IPv4 interfaces.
			if (ip.To4() == nil) != (ifaceIP.To4() == nil) {
				continue
			}

			netAddr := wire.NewNetAddressIPPort(ifaceIP, uint16(port), services)
			addrMgr.AddLocalAddress(netAddr, addrmgr.BoundPrio)
		}
	} else {
		netAddr, err := addrMgr.HostToNetAddress(host, uint16(port), services)
		if err != nil {
			return err
		}

		addrMgr.AddLocalAddress(netAddr, addrmgr.BoundPrio)
	}

	return nil
}

// 用于根据剩余时间动态选择时间。它主要用于服务器关闭期间，以便在关闭时间接近时更频繁地发出关闭警告。
// dynamicTickDuration is a convenience function used to dynamically choose a
// tick duration based on remaining time.  It is primarily used during
// server shutdown to make shutdown warnings more frequent as the shutdown time
// approaches.
func dynamicTickDuration(remaining time.Duration) time.Duration {
	switch {
	case remaining <= time.Second*5:
		return time.Second
	case remaining <= time.Second*15:
		return time.Second * 5
	case remaining <= time.Minute:
		return time.Second * 15
	case remaining <= time.Minute*5:
		return time.Minute
	case remaining <= time.Minute*15:
		return time.Minute * 5
	case remaining <= time.Hour:
		return time.Minute * 15
	}
	return time.Hour
}

// 返回IP地址是否包含在白名单网络和IP中。
// isWhitelisted returns whether the IP address is included in the whitelisted
// networks and IPs.
func isWhitelisted(addr net.Addr) bool {
	if len(cfg.whitelists) == 0 {
		return false
	}

	host, _, err := net.SplitHostPort(addr.String())
	if err != nil {
		srvrLog.Warnf("Unable to SplitHostPort on '%s': %v", addr, err)
		return false
	}
	ip := net.ParseIP(host)
	if ip == nil {
		srvrLog.Warnf("Unable to parse IP '%s'", addr)
		return false
	}

	for _, ipnet := range cfg.whitelists {
		if ipnet.Contains(ip) {
			return true
		}
	}
	return false
}

// checkpointSorter implements sort.Interface to allow a slice of checkpoints to
// be sorted.
//type checkpointSorter []chaincfg.Checkpoint

// 返回片中检查点的数量。
// Len returns the number of checkpoints in the slice.  It is part of the
// sort.Interface implementation.
//func (s checkpointSorter) Len() int {
//	return len(s)
//}

// 交换通过的索引上的检查点。
// Swap swaps the checkpoints at the passed indices.  It is part of the
// sort.Interface implementation.
//func (s checkpointSorter) Swap(i, j int) {
//	s[i], s[j] = s[j], s[i]
//}

// 返回带有索引i的检查点是否应该在带有索引j的检查点之前排序。
// Less returns whether the checkpoint with index i should sort before the
// checkpoint with index j.  It is part of the sort.Interface implementation.
//func (s checkpointSorter) Less(i, j int) bool {
//	return s[i].Height < s[j].Height
//}

// 返回合并到一个片中的两个检查点片，以便按高度对检查点进行排序。
// 如果附加检查点包含与默认检查点具有相同高度的检查点，则附加检查点将优先并覆盖默认检查点。
// mergeCheckpoints returns two slices of checkpoints merged into one slice
// such that the checkpoints are sorted by height.  In the case the additional
// checkpoints contain a checkpoint with the same height as a checkpoint in the
// default checkpoints, the additional checkpoint will take precedence and
// overwrite the default one.
//func mergeCheckpoints(defaultCheckpoints, additional []chaincfg.Checkpoint) []chaincfg.Checkpoint {
//	// Create a map of the additional checkpoints to remove duplicates while
//	// leaving the most recently-specified checkpoint.
//	extra := make(map[int32]chaincfg.Checkpoint)
//	for _, checkpoint := range additional {
//		extra[checkpoint.Height] = checkpoint
//	}
//
//	// Add all default checkpoints that do not have an override in the
//	// additional checkpoints.
//	numDefault := len(defaultCheckpoints)
//	checkpoints := make([]chaincfg.Checkpoint, 0, numDefault+len(extra))
//	for _, checkpoint := range defaultCheckpoints {
//		if _, exists := extra[checkpoint.Height]; !exists {
//			checkpoints = append(checkpoints, checkpoint)
//		}
//	}
//
//	// Append the additional checkpoints and return the sorted results.
//	for _, checkpoint := range extra {
//		checkpoints = append(checkpoints, checkpoint)
//	}
//	sort.Sort(checkpointSorter(checkpoints))
//	return checkpoints
//}<|MERGE_RESOLUTION|>--- conflicted
+++ resolved
@@ -50,11 +50,8 @@
 	defaultRequiredServices = wire.SFNodeNetwork
 
 	// defaultTargetOutbound is the default number of outbound peers to target.
-<<<<<<< HEAD
+	defaultTargetOutbound = 1
 	//defaultTargetOutbound = 8
-=======
->>>>>>> b06ec2e6
-	defaultTargetOutbound = 1
 
 	// connectionRetryInterval is the base amount of time to wait in between
 	// retries when connecting to persistent peers.  It is adjusted by the
