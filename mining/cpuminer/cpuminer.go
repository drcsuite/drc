--- conflicted
+++ resolved
@@ -388,11 +388,7 @@
 				prevNode = m.chain.GetBlockIndex().LookupNode(&hashes)
 			}
 		}
-<<<<<<< HEAD
 		fmt.Println("前10块投票数为: ", votes)
-=======
-		fmt.Println("投票數為： ", votes)
->>>>>>> 2ea7035b
 		scale := vote.EstimateScale(votes, scales)
 		Pi := vote.BlockVerge(scale)
 		// 如果不符合规则，等待下一轮
@@ -401,7 +397,6 @@
 			time.Sleep(time.Second)
 			continue
 		}
-
 		// 当weight符合规则，发块
 		// Choose a payment address at random.
 		rand.Seed(time.Now().UnixNano())
